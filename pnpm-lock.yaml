lockfileVersion: '9.0'

settings:
  autoInstallPeers: true
  excludeLinksFromLockfile: false

importers:

  .:
    devDependencies:
      typescript:
        specifier: ^5.0.0
        version: 5.9.3

  apps/web:
    dependencies:
      country-flag-icons:
        specifier: ^1.5.21
        version: 1.5.21
      livekit-client:
        specifier: ^2.15.12
        version: 2.15.12(@types/dom-mediacapture-record@1.0.22)
<<<<<<< HEAD
      livekit-server-sdk:
        specifier: ^2.14.0
        version: 2.14.0
=======
>>>>>>> 4ecbf657
      lucide-react:
        specifier: ^0.547.0
        version: 0.547.0(react@19.1.0)
      next:
        specifier: 15.5.6
        version: 15.5.6(react-dom@19.1.0(react@19.1.0))(react@19.1.0)
      react:
        specifier: 19.1.0
        version: 19.1.0
      react-dom:
        specifier: 19.1.0
        version: 19.1.0(react@19.1.0)
    devDependencies:
      '@eslint/eslintrc':
        specifier: ^3
        version: 3.3.1
      '@tailwindcss/postcss':
        specifier: ^4
        version: 4.1.15
      '@types/node':
        specifier: ^20
        version: 20.19.23
      '@types/react':
        specifier: ^19
        version: 19.2.2
      '@types/react-dom':
        specifier: ^19
        version: 19.2.2(@types/react@19.2.2)
      eslint:
        specifier: ^9
        version: 9.38.0(jiti@2.6.1)
      eslint-config-next:
        specifier: 15.5.6
        version: 15.5.6(eslint@9.38.0(jiti@2.6.1))(typescript@5.9.3)
      tailwindcss:
        specifier: ^4
        version: 4.1.15
      typescript:
        specifier: ^5
        version: 5.9.3

packages:

  '@alloc/quick-lru@5.2.0':
    resolution: {integrity: sha512-UrcABB+4bUrFABwbluTIBErXwvbsU/V7TZWfmbgJfbkwiBuziS9gxdODUyuiecfdGQ85jglMW6juS3+z5TsKLw==}
    engines: {node: '>=10'}

  '@bufbuild/protobuf@1.10.1':
    resolution: {integrity: sha512-wJ8ReQbHxsAfXhrf9ixl0aYbZorRuOWpBNzm8pL8ftmSxQx/wnJD5Eg861NwJU/czy2VXFIebCeZnZrI9rktIQ==}

  '@emnapi/core@1.6.0':
    resolution: {integrity: sha512-zq/ay+9fNIJJtJiZxdTnXS20PllcYMX3OE23ESc4HK/bdYu3cOWYVhsOhVnXALfU/uqJIxn5NBPd9z4v+SfoSg==}

  '@emnapi/runtime@1.6.0':
    resolution: {integrity: sha512-obtUmAHTMjll499P+D9A3axeJFlhdjOWdKUNs/U6QIGT7V5RjcUW1xToAzjvmgTSQhDbYn/NwfTRoJcQ2rNBxA==}

  '@emnapi/wasi-threads@1.1.0':
    resolution: {integrity: sha512-WI0DdZ8xFSbgMjR1sFsKABJ/C5OnRrjT06JXbZKexJGrDuPTzZdDYfFlsgcCXCyf+suG5QU2e/y1Wo2V/OapLQ==}

  '@eslint-community/eslint-utils@4.9.0':
    resolution: {integrity: sha512-ayVFHdtZ+hsq1t2Dy24wCmGXGe4q9Gu3smhLYALJrr473ZH27MsnSL+LKUlimp4BWJqMDMLmPpx/Q9R3OAlL4g==}
    engines: {node: ^12.22.0 || ^14.17.0 || >=16.0.0}
    peerDependencies:
      eslint: ^6.0.0 || ^7.0.0 || >=8.0.0

  '@eslint-community/regexpp@4.12.1':
    resolution: {integrity: sha512-CCZCDJuduB9OUkFkY2IgppNZMi2lBQgD2qzwXkEia16cge2pijY/aXi96CJMquDMn3nJdlPV1A5KrJEXwfLNzQ==}
    engines: {node: ^12.0.0 || ^14.0.0 || >=16.0.0}

  '@eslint/config-array@0.21.1':
    resolution: {integrity: sha512-aw1gNayWpdI/jSYVgzN5pL0cfzU02GT3NBpeT/DXbx1/1x7ZKxFPd9bwrzygx/qiwIQiJ1sw/zD8qY/kRvlGHA==}
    engines: {node: ^18.18.0 || ^20.9.0 || >=21.1.0}

  '@eslint/config-helpers@0.4.1':
    resolution: {integrity: sha512-csZAzkNhsgwb0I/UAV6/RGFTbiakPCf0ZrGmrIxQpYvGZ00PhTkSnyKNolphgIvmnJeGw6rcGVEXfTzUnFuEvw==}
    engines: {node: ^18.18.0 || ^20.9.0 || >=21.1.0}

  '@eslint/core@0.16.0':
    resolution: {integrity: sha512-nmC8/totwobIiFcGkDza3GIKfAw1+hLiYVrh3I1nIomQ8PEr5cxg34jnkmGawul/ep52wGRAcyeDCNtWKSOj4Q==}
    engines: {node: ^18.18.0 || ^20.9.0 || >=21.1.0}

  '@eslint/eslintrc@3.3.1':
    resolution: {integrity: sha512-gtF186CXhIl1p4pJNGZw8Yc6RlshoePRvE0X91oPGb3vZ8pM3qOS9W9NGPat9LziaBV7XrJWGylNQXkGcnM3IQ==}
    engines: {node: ^18.18.0 || ^20.9.0 || >=21.1.0}

  '@eslint/js@9.38.0':
    resolution: {integrity: sha512-UZ1VpFvXf9J06YG9xQBdnzU+kthors6KjhMAl6f4gH4usHyh31rUf2DLGInT8RFYIReYXNSydgPY0V2LuWgl7A==}
    engines: {node: ^18.18.0 || ^20.9.0 || >=21.1.0}

  '@eslint/object-schema@2.1.7':
    resolution: {integrity: sha512-VtAOaymWVfZcmZbp6E2mympDIHvyjXs/12LqWYjVw6qjrfF+VK+fyG33kChz3nnK+SU5/NeHOqrTEHS8sXO3OA==}
    engines: {node: ^18.18.0 || ^20.9.0 || >=21.1.0}

  '@eslint/plugin-kit@0.4.0':
    resolution: {integrity: sha512-sB5uyeq+dwCWyPi31B2gQlVlo+j5brPlWx4yZBrEaRo/nhdDE8Xke1gsGgtiBdaBTxuTkceLVuVt/pclrasb0A==}
    engines: {node: ^18.18.0 || ^20.9.0 || >=21.1.0}

  '@humanfs/core@0.19.1':
    resolution: {integrity: sha512-5DyQ4+1JEUzejeK1JGICcideyfUbGixgS9jNgex5nqkW+cY7WZhxBigmieN5Qnw9ZosSNVC9KQKyb+GUaGyKUA==}
    engines: {node: '>=18.18.0'}

  '@humanfs/node@0.16.7':
    resolution: {integrity: sha512-/zUx+yOsIrG4Y43Eh2peDeKCxlRt/gET6aHfaKpuq267qXdYDFViVHfMaLyygZOnl0kGWxFIgsBy8QFuTLUXEQ==}
    engines: {node: '>=18.18.0'}

  '@humanwhocodes/module-importer@1.0.1':
    resolution: {integrity: sha512-bxveV4V8v5Yb4ncFTT3rPSgZBOpCkjfK0y4oVVVJwIuDVBRMDXrPyXRL988i5ap9m9bnyEEjWfm5WkBmtffLfA==}
    engines: {node: '>=12.22'}

  '@humanwhocodes/retry@0.4.3':
    resolution: {integrity: sha512-bV0Tgo9K4hfPCek+aMAn81RppFKv2ySDQeMoSZuvTASywNTnVJCArCZE2FWqpvIatKu7VMRLWlR1EazvVhDyhQ==}
    engines: {node: '>=18.18'}

  '@img/colour@1.0.0':
    resolution: {integrity: sha512-A5P/LfWGFSl6nsckYtjw9da+19jB8hkJ6ACTGcDfEJ0aE+l2n2El7dsVM7UVHZQ9s2lmYMWlrS21YLy2IR1LUw==}
    engines: {node: '>=18'}

  '@img/sharp-darwin-arm64@0.34.4':
    resolution: {integrity: sha512-sitdlPzDVyvmINUdJle3TNHl+AG9QcwiAMsXmccqsCOMZNIdW2/7S26w0LyU8euiLVzFBL3dXPwVCq/ODnf2vA==}
    engines: {node: ^18.17.0 || ^20.3.0 || >=21.0.0}
    cpu: [arm64]
    os: [darwin]

  '@img/sharp-darwin-x64@0.34.4':
    resolution: {integrity: sha512-rZheupWIoa3+SOdF/IcUe1ah4ZDpKBGWcsPX6MT0lYniH9micvIU7HQkYTfrx5Xi8u+YqwLtxC/3vl8TQN6rMg==}
    engines: {node: ^18.17.0 || ^20.3.0 || >=21.0.0}
    cpu: [x64]
    os: [darwin]

  '@img/sharp-libvips-darwin-arm64@1.2.3':
    resolution: {integrity: sha512-QzWAKo7kpHxbuHqUC28DZ9pIKpSi2ts2OJnoIGI26+HMgq92ZZ4vk8iJd4XsxN+tYfNJxzH6W62X5eTcsBymHw==}
    cpu: [arm64]
    os: [darwin]

  '@img/sharp-libvips-darwin-x64@1.2.3':
    resolution: {integrity: sha512-Ju+g2xn1E2AKO6YBhxjj+ACcsPQRHT0bhpglxcEf+3uyPY+/gL8veniKoo96335ZaPo03bdDXMv0t+BBFAbmRA==}
    cpu: [x64]
    os: [darwin]

  '@img/sharp-libvips-linux-arm64@1.2.3':
    resolution: {integrity: sha512-I4RxkXU90cpufazhGPyVujYwfIm9Nk1QDEmiIsaPwdnm013F7RIceaCc87kAH+oUB1ezqEvC6ga4m7MSlqsJvQ==}
    cpu: [arm64]
    os: [linux]

  '@img/sharp-libvips-linux-arm@1.2.3':
    resolution: {integrity: sha512-x1uE93lyP6wEwGvgAIV0gP6zmaL/a0tGzJs/BIDDG0zeBhMnuUPm7ptxGhUbcGs4okDJrk4nxgrmxpib9g6HpA==}
    cpu: [arm]
    os: [linux]

  '@img/sharp-libvips-linux-ppc64@1.2.3':
    resolution: {integrity: sha512-Y2T7IsQvJLMCBM+pmPbM3bKT/yYJvVtLJGfCs4Sp95SjvnFIjynbjzsa7dY1fRJX45FTSfDksbTp6AGWudiyCg==}
    cpu: [ppc64]
    os: [linux]

  '@img/sharp-libvips-linux-s390x@1.2.3':
    resolution: {integrity: sha512-RgWrs/gVU7f+K7P+KeHFaBAJlNkD1nIZuVXdQv6S+fNA6syCcoboNjsV2Pou7zNlVdNQoQUpQTk8SWDHUA3y/w==}
    cpu: [s390x]
    os: [linux]

  '@img/sharp-libvips-linux-x64@1.2.3':
    resolution: {integrity: sha512-3JU7LmR85K6bBiRzSUc/Ff9JBVIFVvq6bomKE0e63UXGeRw2HPVEjoJke1Yx+iU4rL7/7kUjES4dZ/81Qjhyxg==}
    cpu: [x64]
    os: [linux]

  '@img/sharp-libvips-linuxmusl-arm64@1.2.3':
    resolution: {integrity: sha512-F9q83RZ8yaCwENw1GieztSfj5msz7GGykG/BA+MOUefvER69K/ubgFHNeSyUu64amHIYKGDs4sRCMzXVj8sEyw==}
    cpu: [arm64]
    os: [linux]

  '@img/sharp-libvips-linuxmusl-x64@1.2.3':
    resolution: {integrity: sha512-U5PUY5jbc45ANM6tSJpsgqmBF/VsL6LnxJmIf11kB7J5DctHgqm0SkuXzVWtIY90GnJxKnC/JT251TDnk1fu/g==}
    cpu: [x64]
    os: [linux]

  '@img/sharp-linux-arm64@0.34.4':
    resolution: {integrity: sha512-YXU1F/mN/Wu786tl72CyJjP/Ngl8mGHN1hST4BGl+hiW5jhCnV2uRVTNOcaYPs73NeT/H8Upm3y9582JVuZHrQ==}
    engines: {node: ^18.17.0 || ^20.3.0 || >=21.0.0}
    cpu: [arm64]
    os: [linux]

  '@img/sharp-linux-arm@0.34.4':
    resolution: {integrity: sha512-Xyam4mlqM0KkTHYVSuc6wXRmM7LGN0P12li03jAnZ3EJWZqj83+hi8Y9UxZUbxsgsK1qOEwg7O0Bc0LjqQVtxA==}
    engines: {node: ^18.17.0 || ^20.3.0 || >=21.0.0}
    cpu: [arm]
    os: [linux]

  '@img/sharp-linux-ppc64@0.34.4':
    resolution: {integrity: sha512-F4PDtF4Cy8L8hXA2p3TO6s4aDt93v+LKmpcYFLAVdkkD3hSxZzee0rh6/+94FpAynsuMpLX5h+LRsSG3rIciUQ==}
    engines: {node: ^18.17.0 || ^20.3.0 || >=21.0.0}
    cpu: [ppc64]
    os: [linux]

  '@img/sharp-linux-s390x@0.34.4':
    resolution: {integrity: sha512-qVrZKE9Bsnzy+myf7lFKvng6bQzhNUAYcVORq2P7bDlvmF6u2sCmK2KyEQEBdYk+u3T01pVsPrkj943T1aJAsw==}
    engines: {node: ^18.17.0 || ^20.3.0 || >=21.0.0}
    cpu: [s390x]
    os: [linux]

  '@img/sharp-linux-x64@0.34.4':
    resolution: {integrity: sha512-ZfGtcp2xS51iG79c6Vhw9CWqQC8l2Ot8dygxoDoIQPTat/Ov3qAa8qpxSrtAEAJW+UjTXc4yxCjNfxm4h6Xm2A==}
    engines: {node: ^18.17.0 || ^20.3.0 || >=21.0.0}
    cpu: [x64]
    os: [linux]

  '@img/sharp-linuxmusl-arm64@0.34.4':
    resolution: {integrity: sha512-8hDVvW9eu4yHWnjaOOR8kHVrew1iIX+MUgwxSuH2XyYeNRtLUe4VNioSqbNkB7ZYQJj9rUTT4PyRscyk2PXFKA==}
    engines: {node: ^18.17.0 || ^20.3.0 || >=21.0.0}
    cpu: [arm64]
    os: [linux]

  '@img/sharp-linuxmusl-x64@0.34.4':
    resolution: {integrity: sha512-lU0aA5L8QTlfKjpDCEFOZsTYGn3AEiO6db8W5aQDxj0nQkVrZWmN3ZP9sYKWJdtq3PWPhUNlqehWyXpYDcI9Sg==}
    engines: {node: ^18.17.0 || ^20.3.0 || >=21.0.0}
    cpu: [x64]
    os: [linux]

  '@img/sharp-wasm32@0.34.4':
    resolution: {integrity: sha512-33QL6ZO/qpRyG7woB/HUALz28WnTMI2W1jgX3Nu2bypqLIKx/QKMILLJzJjI+SIbvXdG9fUnmrxR7vbi1sTBeA==}
    engines: {node: ^18.17.0 || ^20.3.0 || >=21.0.0}
    cpu: [wasm32]

  '@img/sharp-win32-arm64@0.34.4':
    resolution: {integrity: sha512-2Q250do/5WXTwxW3zjsEuMSv5sUU4Tq9VThWKlU2EYLm4MB7ZeMwF+SFJutldYODXF6jzc6YEOC+VfX0SZQPqA==}
    engines: {node: ^18.17.0 || ^20.3.0 || >=21.0.0}
    cpu: [arm64]
    os: [win32]

  '@img/sharp-win32-ia32@0.34.4':
    resolution: {integrity: sha512-3ZeLue5V82dT92CNL6rsal6I2weKw1cYu+rGKm8fOCCtJTR2gYeUfY3FqUnIJsMUPIH68oS5jmZ0NiJ508YpEw==}
    engines: {node: ^18.17.0 || ^20.3.0 || >=21.0.0}
    cpu: [ia32]
    os: [win32]

  '@img/sharp-win32-x64@0.34.4':
    resolution: {integrity: sha512-xIyj4wpYs8J18sVN3mSQjwrw7fKUqRw+Z5rnHNCy5fYTxigBz81u5mOMPmFumwjcn8+ld1ppptMBCLic1nz6ig==}
    engines: {node: ^18.17.0 || ^20.3.0 || >=21.0.0}
    cpu: [x64]
    os: [win32]

  '@jridgewell/gen-mapping@0.3.13':
    resolution: {integrity: sha512-2kkt/7niJ6MgEPxF0bYdQ6etZaA+fQvDcLKckhy1yIQOzaoKjBBjSj63/aLVjYE3qhRt5dvM+uUyfCg6UKCBbA==}

  '@jridgewell/remapping@2.3.5':
    resolution: {integrity: sha512-LI9u/+laYG4Ds1TDKSJW2YPrIlcVYOwi2fUC6xB43lueCjgxV4lffOCZCtYFiH6TNOX+tQKXx97T4IKHbhyHEQ==}

  '@jridgewell/resolve-uri@3.1.2':
    resolution: {integrity: sha512-bRISgCIjP20/tbWSPWMEi54QVPRZExkuD9lJL+UIxUKtwVJA8wW1Trb1jMs1RFXo1CBTNZ/5hpC9QvmKWdopKw==}
    engines: {node: '>=6.0.0'}

  '@jridgewell/sourcemap-codec@1.5.5':
    resolution: {integrity: sha512-cYQ9310grqxueWbl+WuIUIaiUaDcj7WOq5fVhEljNVgRfOUhY9fy2zTvfoqWsnebh8Sl70VScFbICvJnLKB0Og==}

  '@jridgewell/trace-mapping@0.3.31':
    resolution: {integrity: sha512-zzNR+SdQSDJzc8joaeP8QQoCQr8NuYx2dIIytl1QeBEZHJ9uW6hebsrYgbz8hJwUQao3TWCMtmfV8Nu1twOLAw==}

  '@livekit/mutex@1.1.1':
    resolution: {integrity: sha512-EsshAucklmpuUAfkABPxJNhzj9v2sG7JuzFDL4ML1oJQSV14sqrpTYnsaOudMAw9yOaW53NU3QQTlUQoRs4czw==}

  '@livekit/protocol@1.42.2':
    resolution: {integrity: sha512-0jeCwoMJKcwsZICg5S6RZM4xhJoF78qMvQELjACJQn6/VB+jmiySQKOSELTXvPBVafHfEbMlqxUw2UR1jTXs2g==}

  '@napi-rs/wasm-runtime@0.2.12':
    resolution: {integrity: sha512-ZVWUcfwY4E/yPitQJl481FjFo3K22D6qF0DuFH6Y/nbnE11GY5uguDxZMGXPQ8WQ0128MXQD7TnfHyK4oWoIJQ==}

  '@next/env@15.5.6':
    resolution: {integrity: sha512-3qBGRW+sCGzgbpc5TS1a0p7eNxnOarGVQhZxfvTdnV0gFI61lX7QNtQ4V1TSREctXzYn5NetbUsLvyqwLFJM6Q==}

  '@next/eslint-plugin-next@15.5.6':
    resolution: {integrity: sha512-YxDvsT2fwy1j5gMqk3ppXlsgDopHnkM4BoxSVASbvvgh5zgsK8lvWerDzPip8k3WVzsTZ1O7A7si1KNfN4OZfQ==}

  '@next/swc-darwin-arm64@15.5.6':
    resolution: {integrity: sha512-ES3nRz7N+L5Umz4KoGfZ4XX6gwHplwPhioVRc25+QNsDa7RtUF/z8wJcbuQ2Tffm5RZwuN2A063eapoJ1u4nPg==}
    engines: {node: '>= 10'}
    cpu: [arm64]
    os: [darwin]

  '@next/swc-darwin-x64@15.5.6':
    resolution: {integrity: sha512-JIGcytAyk9LQp2/nuVZPAtj8uaJ/zZhsKOASTjxDug0SPU9LAM3wy6nPU735M1OqacR4U20LHVF5v5Wnl9ptTA==}
    engines: {node: '>= 10'}
    cpu: [x64]
    os: [darwin]

  '@next/swc-linux-arm64-gnu@15.5.6':
    resolution: {integrity: sha512-qvz4SVKQ0P3/Im9zcS2RmfFL/UCQnsJKJwQSkissbngnB/12c6bZTCB0gHTexz1s6d/mD0+egPKXAIRFVS7hQg==}
    engines: {node: '>= 10'}
    cpu: [arm64]
    os: [linux]

  '@next/swc-linux-arm64-musl@15.5.6':
    resolution: {integrity: sha512-FsbGVw3SJz1hZlvnWD+T6GFgV9/NYDeLTNQB2MXoPN5u9VA9OEDy6fJEfePfsUKAhJufFbZLgp0cPxMuV6SV0w==}
    engines: {node: '>= 10'}
    cpu: [arm64]
    os: [linux]

  '@next/swc-linux-x64-gnu@15.5.6':
    resolution: {integrity: sha512-3QnHGFWlnvAgyxFxt2Ny8PTpXtQD7kVEeaFat5oPAHHI192WKYB+VIKZijtHLGdBBvc16tiAkPTDmQNOQ0dyrA==}
    engines: {node: '>= 10'}
    cpu: [x64]
    os: [linux]

  '@next/swc-linux-x64-musl@15.5.6':
    resolution: {integrity: sha512-OsGX148sL+TqMK9YFaPFPoIaJKbFJJxFzkXZljIgA9hjMjdruKht6xDCEv1HLtlLNfkx3c5w2GLKhj7veBQizQ==}
    engines: {node: '>= 10'}
    cpu: [x64]
    os: [linux]

  '@next/swc-win32-arm64-msvc@15.5.6':
    resolution: {integrity: sha512-ONOMrqWxdzXDJNh2n60H6gGyKed42Ieu6UTVPZteXpuKbLZTH4G4eBMsr5qWgOBA+s7F+uB4OJbZnrkEDnZ5Fg==}
    engines: {node: '>= 10'}
    cpu: [arm64]
    os: [win32]

  '@next/swc-win32-x64-msvc@15.5.6':
    resolution: {integrity: sha512-pxK4VIjFRx1MY92UycLOOw7dTdvccWsNETQ0kDHkBlcFH1GrTLUjSiHU1ohrznnux6TqRHgv5oflhfIWZwVROQ==}
    engines: {node: '>= 10'}
    cpu: [x64]
    os: [win32]

  '@nodelib/fs.scandir@2.1.5':
    resolution: {integrity: sha512-vq24Bq3ym5HEQm2NKCr3yXDwjc7vTsEThRDnkp2DK9p1uqLR+DHurm/NOTo0KG7HYHU7eppKZj3MyqYuMBf62g==}
    engines: {node: '>= 8'}

  '@nodelib/fs.stat@2.0.5':
    resolution: {integrity: sha512-RkhPPp2zrqDAQA/2jNhnztcPAlv64XdhIp7a7454A5ovI7Bukxgt7MX7udwAu3zg1DcpPU0rz3VV1SeaqvY4+A==}
    engines: {node: '>= 8'}

  '@nodelib/fs.walk@1.2.8':
    resolution: {integrity: sha512-oGB+UxlgWcgQkgwo8GcEGwemoTFt3FIO9ababBmaGwXIoBKZ+GTy0pP185beGg7Llih/NSHSV2XAs1lnznocSg==}
    engines: {node: '>= 8'}

  '@nolyfill/is-core-module@1.0.39':
    resolution: {integrity: sha512-nn5ozdjYQpUCZlWGuxcJY/KpxkWQs4DcbMCmKojjyrYDEAGy4Ce19NN4v5MduafTwJlbKc99UA8YhSVqq9yPZA==}
    engines: {node: '>=12.4.0'}

  '@rtsao/scc@1.1.0':
    resolution: {integrity: sha512-zt6OdqaDoOnJ1ZYsCYGt9YmWzDXl4vQdKTyJev62gFhRGKdx7mcT54V9KIjg+d2wi9EXsPvAPKe7i7WjfVWB8g==}

  '@rushstack/eslint-patch@1.14.0':
    resolution: {integrity: sha512-WJFej426qe4RWOm9MMtP4V3CV4AucXolQty+GRgAWLgQXmpCuwzs7hEpxxhSc/znXUSxum9d/P/32MW0FlAAlA==}

  '@swc/helpers@0.5.15':
    resolution: {integrity: sha512-JQ5TuMi45Owi4/BIMAJBoSQoOJu12oOk/gADqlcUL9JEdHB8vyjUSsxqeNXnmXHjYKMi2WcYtezGEEhqUI/E2g==}

  '@tailwindcss/node@4.1.15':
    resolution: {integrity: sha512-HF4+7QxATZWY3Jr8OlZrBSXmwT3Watj0OogeDvdUY/ByXJHQ+LBtqA2brDb3sBxYslIFx6UP94BJ4X6a4L9Bmw==}

  '@tailwindcss/oxide-android-arm64@4.1.15':
    resolution: {integrity: sha512-TkUkUgAw8At4cBjCeVCRMc/guVLKOU1D+sBPrHt5uVcGhlbVKxrCaCW9OKUIBv1oWkjh4GbunD/u/Mf0ql6kEA==}
    engines: {node: '>= 10'}
    cpu: [arm64]
    os: [android]

  '@tailwindcss/oxide-darwin-arm64@4.1.15':
    resolution: {integrity: sha512-xt5XEJpn2piMSfvd1UFN6jrWXyaKCwikP4Pidcf+yfHTSzSpYhG3dcMktjNkQO3JiLCp+0bG0HoWGvz97K162w==}
    engines: {node: '>= 10'}
    cpu: [arm64]
    os: [darwin]

  '@tailwindcss/oxide-darwin-x64@4.1.15':
    resolution: {integrity: sha512-TnWaxP6Bx2CojZEXAV2M01Yl13nYPpp0EtGpUrY+LMciKfIXiLL2r/SiSRpagE5Fp2gX+rflp/Os1VJDAyqymg==}
    engines: {node: '>= 10'}
    cpu: [x64]
    os: [darwin]

  '@tailwindcss/oxide-freebsd-x64@4.1.15':
    resolution: {integrity: sha512-quISQDWqiB6Cqhjc3iWptXVZHNVENsWoI77L1qgGEHNIdLDLFnw3/AfY7DidAiiCIkGX/MjIdB3bbBZR/G2aJg==}
    engines: {node: '>= 10'}
    cpu: [x64]
    os: [freebsd]

  '@tailwindcss/oxide-linux-arm-gnueabihf@4.1.15':
    resolution: {integrity: sha512-ObG76+vPlab65xzVUQbExmDU9FIeYLQ5k2LrQdR2Ud6hboR+ZobXpDoKEYXf/uOezOfIYmy2Ta3w0ejkTg9yxg==}
    engines: {node: '>= 10'}
    cpu: [arm]
    os: [linux]

  '@tailwindcss/oxide-linux-arm64-gnu@4.1.15':
    resolution: {integrity: sha512-4WbBacRmk43pkb8/xts3wnOZMDKsPFyEH/oisCm2q3aLZND25ufvJKcDUpAu0cS+CBOL05dYa8D4U5OWECuH/Q==}
    engines: {node: '>= 10'}
    cpu: [arm64]
    os: [linux]

  '@tailwindcss/oxide-linux-arm64-musl@4.1.15':
    resolution: {integrity: sha512-AbvmEiteEj1nf42nE8skdHv73NoR+EwXVSgPY6l39X12Ex8pzOwwfi3Kc8GAmjsnsaDEbk+aj9NyL3UeyHcTLg==}
    engines: {node: '>= 10'}
    cpu: [arm64]
    os: [linux]

  '@tailwindcss/oxide-linux-x64-gnu@4.1.15':
    resolution: {integrity: sha512-+rzMVlvVgrXtFiS+ES78yWgKqpThgV19ISKD58Ck+YO5pO5KjyxLt7AWKsWMbY0R9yBDC82w6QVGz837AKQcHg==}
    engines: {node: '>= 10'}
    cpu: [x64]
    os: [linux]

  '@tailwindcss/oxide-linux-x64-musl@4.1.15':
    resolution: {integrity: sha512-fPdEy7a8eQN9qOIK3Em9D3TO1z41JScJn8yxl/76mp4sAXFDfV4YXxsiptJcOwy6bGR+70ZSwFIZhTXzQeqwQg==}
    engines: {node: '>= 10'}
    cpu: [x64]
    os: [linux]

  '@tailwindcss/oxide-wasm32-wasi@4.1.15':
    resolution: {integrity: sha512-sJ4yd6iXXdlgIMfIBXuVGp/NvmviEoMVWMOAGxtxhzLPp9LOj5k0pMEMZdjeMCl4C6Up+RM8T3Zgk+BMQ0bGcQ==}
    engines: {node: '>=14.0.0'}
    cpu: [wasm32]
    bundledDependencies:
      - '@napi-rs/wasm-runtime'
      - '@emnapi/core'
      - '@emnapi/runtime'
      - '@tybys/wasm-util'
      - '@emnapi/wasi-threads'
      - tslib

  '@tailwindcss/oxide-win32-arm64-msvc@4.1.15':
    resolution: {integrity: sha512-sJGE5faXnNQ1iXeqmRin7Ds/ru2fgCiaQZQQz3ZGIDtvbkeV85rAZ0QJFMDg0FrqsffZG96H1U9AQlNBRLsHVg==}
    engines: {node: '>= 10'}
    cpu: [arm64]
    os: [win32]

  '@tailwindcss/oxide-win32-x64-msvc@4.1.15':
    resolution: {integrity: sha512-NLeHE7jUV6HcFKS504bpOohyi01zPXi2PXmjFfkzTph8xRxDdxkRsXm/xDO5uV5K3brrE1cCwbUYmFUSHR3u1w==}
    engines: {node: '>= 10'}
    cpu: [x64]
    os: [win32]

  '@tailwindcss/oxide@4.1.15':
    resolution: {integrity: sha512-krhX+UOOgnsUuks2SR7hFafXmLQrKxB4YyRTERuCE59JlYL+FawgaAlSkOYmDRJdf1Q+IFNDMl9iRnBW7QBDfQ==}
    engines: {node: '>= 10'}

  '@tailwindcss/postcss@4.1.15':
    resolution: {integrity: sha512-IZh8IT76KujRz6d15wZw4eoeViT4TqmzVWNNfpuNCTKiaZUwgr5vtPqO4HjuYDyx3MgGR5qgPt1HMzTeLJyA3g==}

  '@tybys/wasm-util@0.10.1':
    resolution: {integrity: sha512-9tTaPJLSiejZKx+Bmog4uSubteqTvFrVrURwkmHixBo0G4seD0zUxp98E1DzUBJxLQ3NPwXrGKDiVjwx/DpPsg==}

  '@types/dom-mediacapture-record@1.0.22':
    resolution: {integrity: sha512-mUMZLK3NvwRLcAAT9qmcK+9p7tpU2FHdDsntR3YI4+GY88XrgG4XiE7u1Q2LAN2/FZOz/tdMDC3GQCR4T8nFuw==}

  '@types/estree@1.0.8':
    resolution: {integrity: sha512-dWHzHa2WqEXI/O1E9OjrocMTKJl2mSrEolh1Iomrv6U+JuNwaHXsXx9bLu5gG7BUWFIN0skIQJQ/L1rIex4X6w==}

  '@types/json-schema@7.0.15':
    resolution: {integrity: sha512-5+fP8P8MFNC+AyZCDxrB2pkZFPGzqQWUzpSeuuVLvm8VMcorNYavBqoFcxK8bQz4Qsbn4oUEEem4wDLfcysGHA==}

  '@types/json5@0.0.29':
    resolution: {integrity: sha512-dRLjCWHYg4oaA77cxO64oO+7JwCwnIzkZPdrrC71jQmQtlhM556pwKo5bUzqvZndkVbeFLIIi+9TC40JNF5hNQ==}

  '@types/node@20.19.23':
    resolution: {integrity: sha512-yIdlVVVHXpmqRhtyovZAcSy0MiPcYWGkoO4CGe/+jpP0hmNuihm4XhHbADpK++MsiLHP5MVlv+bcgdF99kSiFQ==}

  '@types/react-dom@19.2.2':
    resolution: {integrity: sha512-9KQPoO6mZCi7jcIStSnlOWn2nEF3mNmyr3rIAsGnAbQKYbRLyqmeSc39EVgtxXVia+LMT8j3knZLAZAh+xLmrw==}
    peerDependencies:
      '@types/react': ^19.2.0

  '@types/react@19.2.2':
    resolution: {integrity: sha512-6mDvHUFSjyT2B2yeNx2nUgMxh9LtOWvkhIU3uePn2I2oyNymUAX1NIsdgviM4CH+JSrp2D2hsMvJOkxY+0wNRA==}

  '@typescript-eslint/eslint-plugin@8.46.2':
    resolution: {integrity: sha512-ZGBMToy857/NIPaaCucIUQgqueOiq7HeAKkhlvqVV4lm089zUFW6ikRySx2v+cAhKeUCPuWVHeimyk6Dw1iY3w==}
    engines: {node: ^18.18.0 || ^20.9.0 || >=21.1.0}
    peerDependencies:
      '@typescript-eslint/parser': ^8.46.2
      eslint: ^8.57.0 || ^9.0.0
      typescript: '>=4.8.4 <6.0.0'

  '@typescript-eslint/parser@8.46.2':
    resolution: {integrity: sha512-BnOroVl1SgrPLywqxyqdJ4l3S2MsKVLDVxZvjI1Eoe8ev2r3kGDo+PcMihNmDE+6/KjkTubSJnmqGZZjQSBq/g==}
    engines: {node: ^18.18.0 || ^20.9.0 || >=21.1.0}
    peerDependencies:
      eslint: ^8.57.0 || ^9.0.0
      typescript: '>=4.8.4 <6.0.0'

  '@typescript-eslint/project-service@8.46.2':
    resolution: {integrity: sha512-PULOLZ9iqwI7hXcmL4fVfIsBi6AN9YxRc0frbvmg8f+4hQAjQ5GYNKK0DIArNo+rOKmR/iBYwkpBmnIwin4wBg==}
    engines: {node: ^18.18.0 || ^20.9.0 || >=21.1.0}
    peerDependencies:
      typescript: '>=4.8.4 <6.0.0'

  '@typescript-eslint/scope-manager@8.46.2':
    resolution: {integrity: sha512-LF4b/NmGvdWEHD2H4MsHD8ny6JpiVNDzrSZr3CsckEgCbAGZbYM4Cqxvi9L+WqDMT+51Ozy7lt2M+d0JLEuBqA==}
    engines: {node: ^18.18.0 || ^20.9.0 || >=21.1.0}

  '@typescript-eslint/tsconfig-utils@8.46.2':
    resolution: {integrity: sha512-a7QH6fw4S57+F5y2FIxxSDyi5M4UfGF+Jl1bCGd7+L4KsaUY80GsiF/t0UoRFDHAguKlBaACWJRmdrc6Xfkkag==}
    engines: {node: ^18.18.0 || ^20.9.0 || >=21.1.0}
    peerDependencies:
      typescript: '>=4.8.4 <6.0.0'

  '@typescript-eslint/type-utils@8.46.2':
    resolution: {integrity: sha512-HbPM4LbaAAt/DjxXaG9yiS9brOOz6fabal4uvUmaUYe6l3K1phQDMQKBRUrr06BQkxkvIZVVHttqiybM9nJsLA==}
    engines: {node: ^18.18.0 || ^20.9.0 || >=21.1.0}
    peerDependencies:
      eslint: ^8.57.0 || ^9.0.0
      typescript: '>=4.8.4 <6.0.0'

  '@typescript-eslint/types@8.46.2':
    resolution: {integrity: sha512-lNCWCbq7rpg7qDsQrd3D6NyWYu+gkTENkG5IKYhUIcxSb59SQC/hEQ+MrG4sTgBVghTonNWq42bA/d4yYumldQ==}
    engines: {node: ^18.18.0 || ^20.9.0 || >=21.1.0}

  '@typescript-eslint/typescript-estree@8.46.2':
    resolution: {integrity: sha512-f7rW7LJ2b7Uh2EiQ+7sza6RDZnajbNbemn54Ob6fRwQbgcIn+GWfyuHDHRYgRoZu1P4AayVScrRW+YfbTvPQoQ==}
    engines: {node: ^18.18.0 || ^20.9.0 || >=21.1.0}
    peerDependencies:
      typescript: '>=4.8.4 <6.0.0'

  '@typescript-eslint/utils@8.46.2':
    resolution: {integrity: sha512-sExxzucx0Tud5tE0XqR0lT0psBQvEpnpiul9XbGUB1QwpWJJAps1O/Z7hJxLGiZLBKMCutjTzDgmd1muEhBnVg==}
    engines: {node: ^18.18.0 || ^20.9.0 || >=21.1.0}
    peerDependencies:
      eslint: ^8.57.0 || ^9.0.0
      typescript: '>=4.8.4 <6.0.0'

  '@typescript-eslint/visitor-keys@8.46.2':
    resolution: {integrity: sha512-tUFMXI4gxzzMXt4xpGJEsBsTox0XbNQ1y94EwlD/CuZwFcQP79xfQqMhau9HsRc/J0cAPA/HZt1dZPtGn9V/7w==}
    engines: {node: ^18.18.0 || ^20.9.0 || >=21.1.0}

  '@unrs/resolver-binding-android-arm-eabi@1.11.1':
    resolution: {integrity: sha512-ppLRUgHVaGRWUx0R0Ut06Mjo9gBaBkg3v/8AxusGLhsIotbBLuRk51rAzqLC8gq6NyyAojEXglNjzf6R948DNw==}
    cpu: [arm]
    os: [android]

  '@unrs/resolver-binding-android-arm64@1.11.1':
    resolution: {integrity: sha512-lCxkVtb4wp1v+EoN+HjIG9cIIzPkX5OtM03pQYkG+U5O/wL53LC4QbIeazgiKqluGeVEeBlZahHalCaBvU1a2g==}
    cpu: [arm64]
    os: [android]

  '@unrs/resolver-binding-darwin-arm64@1.11.1':
    resolution: {integrity: sha512-gPVA1UjRu1Y/IsB/dQEsp2V1pm44Of6+LWvbLc9SDk1c2KhhDRDBUkQCYVWe6f26uJb3fOK8saWMgtX8IrMk3g==}
    cpu: [arm64]
    os: [darwin]

  '@unrs/resolver-binding-darwin-x64@1.11.1':
    resolution: {integrity: sha512-cFzP7rWKd3lZaCsDze07QX1SC24lO8mPty9vdP+YVa3MGdVgPmFc59317b2ioXtgCMKGiCLxJ4HQs62oz6GfRQ==}
    cpu: [x64]
    os: [darwin]

  '@unrs/resolver-binding-freebsd-x64@1.11.1':
    resolution: {integrity: sha512-fqtGgak3zX4DCB6PFpsH5+Kmt/8CIi4Bry4rb1ho6Av2QHTREM+47y282Uqiu3ZRF5IQioJQ5qWRV6jduA+iGw==}
    cpu: [x64]
    os: [freebsd]

  '@unrs/resolver-binding-linux-arm-gnueabihf@1.11.1':
    resolution: {integrity: sha512-u92mvlcYtp9MRKmP+ZvMmtPN34+/3lMHlyMj7wXJDeXxuM0Vgzz0+PPJNsro1m3IZPYChIkn944wW8TYgGKFHw==}
    cpu: [arm]
    os: [linux]

  '@unrs/resolver-binding-linux-arm-musleabihf@1.11.1':
    resolution: {integrity: sha512-cINaoY2z7LVCrfHkIcmvj7osTOtm6VVT16b5oQdS4beibX2SYBwgYLmqhBjA1t51CarSaBuX5YNsWLjsqfW5Cw==}
    cpu: [arm]
    os: [linux]

  '@unrs/resolver-binding-linux-arm64-gnu@1.11.1':
    resolution: {integrity: sha512-34gw7PjDGB9JgePJEmhEqBhWvCiiWCuXsL9hYphDF7crW7UgI05gyBAi6MF58uGcMOiOqSJ2ybEeCvHcq0BCmQ==}
    cpu: [arm64]
    os: [linux]

  '@unrs/resolver-binding-linux-arm64-musl@1.11.1':
    resolution: {integrity: sha512-RyMIx6Uf53hhOtJDIamSbTskA99sPHS96wxVE/bJtePJJtpdKGXO1wY90oRdXuYOGOTuqjT8ACccMc4K6QmT3w==}
    cpu: [arm64]
    os: [linux]

  '@unrs/resolver-binding-linux-ppc64-gnu@1.11.1':
    resolution: {integrity: sha512-D8Vae74A4/a+mZH0FbOkFJL9DSK2R6TFPC9M+jCWYia/q2einCubX10pecpDiTmkJVUH+y8K3BZClycD8nCShA==}
    cpu: [ppc64]
    os: [linux]

  '@unrs/resolver-binding-linux-riscv64-gnu@1.11.1':
    resolution: {integrity: sha512-frxL4OrzOWVVsOc96+V3aqTIQl1O2TjgExV4EKgRY09AJ9leZpEg8Ak9phadbuX0BA4k8U5qtvMSQQGGmaJqcQ==}
    cpu: [riscv64]
    os: [linux]

  '@unrs/resolver-binding-linux-riscv64-musl@1.11.1':
    resolution: {integrity: sha512-mJ5vuDaIZ+l/acv01sHoXfpnyrNKOk/3aDoEdLO/Xtn9HuZlDD6jKxHlkN8ZhWyLJsRBxfv9GYM2utQ1SChKew==}
    cpu: [riscv64]
    os: [linux]

  '@unrs/resolver-binding-linux-s390x-gnu@1.11.1':
    resolution: {integrity: sha512-kELo8ebBVtb9sA7rMe1Cph4QHreByhaZ2QEADd9NzIQsYNQpt9UkM9iqr2lhGr5afh885d/cB5QeTXSbZHTYPg==}
    cpu: [s390x]
    os: [linux]

  '@unrs/resolver-binding-linux-x64-gnu@1.11.1':
    resolution: {integrity: sha512-C3ZAHugKgovV5YvAMsxhq0gtXuwESUKc5MhEtjBpLoHPLYM+iuwSj3lflFwK3DPm68660rZ7G8BMcwSro7hD5w==}
    cpu: [x64]
    os: [linux]

  '@unrs/resolver-binding-linux-x64-musl@1.11.1':
    resolution: {integrity: sha512-rV0YSoyhK2nZ4vEswT/QwqzqQXw5I6CjoaYMOX0TqBlWhojUf8P94mvI7nuJTeaCkkds3QE4+zS8Ko+GdXuZtA==}
    cpu: [x64]
    os: [linux]

  '@unrs/resolver-binding-wasm32-wasi@1.11.1':
    resolution: {integrity: sha512-5u4RkfxJm+Ng7IWgkzi3qrFOvLvQYnPBmjmZQ8+szTK/b31fQCnleNl1GgEt7nIsZRIf5PLhPwT0WM+q45x/UQ==}
    engines: {node: '>=14.0.0'}
    cpu: [wasm32]

  '@unrs/resolver-binding-win32-arm64-msvc@1.11.1':
    resolution: {integrity: sha512-nRcz5Il4ln0kMhfL8S3hLkxI85BXs3o8EYoattsJNdsX4YUU89iOkVn7g0VHSRxFuVMdM4Q1jEpIId1Ihim/Uw==}
    cpu: [arm64]
    os: [win32]

  '@unrs/resolver-binding-win32-ia32-msvc@1.11.1':
    resolution: {integrity: sha512-DCEI6t5i1NmAZp6pFonpD5m7i6aFrpofcp4LA2i8IIq60Jyo28hamKBxNrZcyOwVOZkgsRp9O2sXWBWP8MnvIQ==}
    cpu: [ia32]
    os: [win32]

  '@unrs/resolver-binding-win32-x64-msvc@1.11.1':
    resolution: {integrity: sha512-lrW200hZdbfRtztbygyaq/6jP6AKE8qQN2KvPcJ+x7wiD038YtnYtZ82IMNJ69GJibV7bwL3y9FgK+5w/pYt6g==}
    cpu: [x64]
    os: [win32]

  acorn-jsx@5.3.2:
    resolution: {integrity: sha512-rq9s+JNhf0IChjtDXxllJ7g41oZk5SlXtp0LHwyA5cejwn7vKmKp4pPri6YEePv2PU65sAsegbXtIinmDFDXgQ==}
    peerDependencies:
      acorn: ^6.0.0 || ^7.0.0 || ^8.0.0

  acorn@8.15.0:
    resolution: {integrity: sha512-NZyJarBfL7nWwIq+FDL6Zp/yHEhePMNnnJ0y3qfieCrmNvYct8uvtiV41UvlSe6apAfk0fY1FbWx+NwfmpvtTg==}
    engines: {node: '>=0.4.0'}
    hasBin: true

  ajv@6.12.6:
    resolution: {integrity: sha512-j3fVLgvTo527anyYyJOGTYJbG+vnnQYvE0m5mmkc1TK+nxAppkCLMIL0aZ4dblVCNoGShhm+kzE4ZUykBoMg4g==}

  ansi-styles@4.3.0:
    resolution: {integrity: sha512-zbB9rCJAT1rbjiVDb2hqKFHNYLxgtk8NURxZ3IZwD3F6NtxbXZQCnnSi1Lkx+IDohdPlFp222wVALIheZJQSEg==}
    engines: {node: '>=8'}

  argparse@2.0.1:
    resolution: {integrity: sha512-8+9WqebbFzpX9OR+Wa6O29asIogeRMzcGtAINdpMHHyAg10f05aSFVBbcEqGf/PXw1EjAZ+q2/bEBg3DvurK3Q==}

  aria-query@5.3.2:
    resolution: {integrity: sha512-COROpnaoap1E2F000S62r6A60uHZnmlvomhfyT2DlTcrY1OrBKn2UhH7qn5wTC9zMvD0AY7csdPSNwKP+7WiQw==}
    engines: {node: '>= 0.4'}

  array-buffer-byte-length@1.0.2:
    resolution: {integrity: sha512-LHE+8BuR7RYGDKvnrmcuSq3tDcKv9OFEXQt/HpbZhY7V6h0zlUXutnAD82GiFx9rdieCMjkvtcsPqBwgUl1Iiw==}
    engines: {node: '>= 0.4'}

  array-includes@3.1.9:
    resolution: {integrity: sha512-FmeCCAenzH0KH381SPT5FZmiA/TmpndpcaShhfgEN9eCVjnFBqq3l1xrI42y8+PPLI6hypzou4GXw00WHmPBLQ==}
    engines: {node: '>= 0.4'}

  array.prototype.findlast@1.2.5:
    resolution: {integrity: sha512-CVvd6FHg1Z3POpBLxO6E6zr+rSKEQ9L6rZHAaY7lLfhKsWYUBBOuMs0e9o24oopj6H+geRCX0YJ+TJLBK2eHyQ==}
    engines: {node: '>= 0.4'}

  array.prototype.findlastindex@1.2.6:
    resolution: {integrity: sha512-F/TKATkzseUExPlfvmwQKGITM3DGTK+vkAsCZoDc5daVygbJBnjEUCbgkAvVFsgfXfX4YIqZ/27G3k3tdXrTxQ==}
    engines: {node: '>= 0.4'}

  array.prototype.flat@1.3.3:
    resolution: {integrity: sha512-rwG/ja1neyLqCuGZ5YYrznA62D4mZXg0i1cIskIUKSiqF3Cje9/wXAls9B9s1Wa2fomMsIv8czB8jZcPmxCXFg==}
    engines: {node: '>= 0.4'}

  array.prototype.flatmap@1.3.3:
    resolution: {integrity: sha512-Y7Wt51eKJSyi80hFrJCePGGNo5ktJCslFuboqJsbf57CCPcm5zztluPlc4/aD8sWsKvlwatezpV4U1efk8kpjg==}
    engines: {node: '>= 0.4'}

  array.prototype.tosorted@1.1.4:
    resolution: {integrity: sha512-p6Fx8B7b7ZhL/gmUsAy0D15WhvDccw3mnGNbZpi3pmeJdxtWsj2jEaI4Y6oo3XiHfzuSgPwKc04MYt6KgvC/wA==}
    engines: {node: '>= 0.4'}

  arraybuffer.prototype.slice@1.0.4:
    resolution: {integrity: sha512-BNoCY6SXXPQ7gF2opIP4GBE+Xw7U+pHMYKuzjgCN3GwiaIR09UUeKfheyIry77QtrCBlC0KK0q5/TER/tYh3PQ==}
    engines: {node: '>= 0.4'}

  ast-types-flow@0.0.8:
    resolution: {integrity: sha512-OH/2E5Fg20h2aPrbe+QL8JZQFko0YZaF+j4mnQ7BGhfavO7OpSLa8a0y9sBwomHdSbkhTS8TQNayBfnW5DwbvQ==}

  async-function@1.0.0:
    resolution: {integrity: sha512-hsU18Ae8CDTR6Kgu9DYf0EbCr/a5iGL0rytQDobUcdpYOKokk8LEjVphnXkDkgpi0wYVsqrXuP0bZxJaTqdgoA==}
    engines: {node: '>= 0.4'}

  available-typed-arrays@1.0.7:
    resolution: {integrity: sha512-wvUjBtSGN7+7SjNpq/9M2Tg350UZD3q62IFZLbRAR1bSMlCo1ZaeW+BJ+D090e4hIIZLBcTDWe4Mh4jvUDajzQ==}
    engines: {node: '>= 0.4'}

  axe-core@4.11.0:
    resolution: {integrity: sha512-ilYanEU8vxxBexpJd8cWM4ElSQq4QctCLKih0TSfjIfCQTeyH/6zVrmIJfLPrKTKJRbiG+cfnZbQIjAlJmF1jQ==}
    engines: {node: '>=4'}

  axobject-query@4.1.0:
    resolution: {integrity: sha512-qIj0G9wZbMGNLjLmg1PT6v2mE9AH2zlnADJD/2tC6E00hgmhUOfEB6greHPAfLRSufHqROIUTkw6E+M3lH0PTQ==}
    engines: {node: '>= 0.4'}

  balanced-match@1.0.2:
    resolution: {integrity: sha512-3oSeUO0TMV67hN1AmbXsK4yaqU7tjiHlbxRDZOpH0KW9+CeX4bRAaX0Anxt0tx2MrpRpWwQaPwIlISEJhYU5Pw==}

  brace-expansion@1.1.12:
    resolution: {integrity: sha512-9T9UjW3r0UW5c1Q7GTwllptXwhvYmEzFhzMfZ9H7FQWt+uZePjZPjBP/W1ZEyZ1twGWom5/56TF4lPcqjnDHcg==}

  brace-expansion@2.0.2:
    resolution: {integrity: sha512-Jt0vHyM+jmUBqojB7E1NIYadt0vI0Qxjxd2TErW94wDz+E2LAm5vKMXXwg6ZZBTHPuUlDgQHKXvjGBdfcF1ZDQ==}

  braces@3.0.3:
    resolution: {integrity: sha512-yQbXgO/OSZVD2IsiLlro+7Hf6Q18EJrKSEsdoMzKePKXct3gvD8oLcOQdIzGupr5Fj+EDe8gO/lxc1BzfMpxvA==}
    engines: {node: '>=8'}

  call-bind-apply-helpers@1.0.2:
    resolution: {integrity: sha512-Sp1ablJ0ivDkSzjcaJdxEunN5/XvksFJ2sMBFfq6x0ryhQV/2b/KwFe21cMpmHtPOSij8K99/wSfoEuTObmuMQ==}
    engines: {node: '>= 0.4'}

  call-bind@1.0.8:
    resolution: {integrity: sha512-oKlSFMcMwpUg2ednkhQ454wfWiU/ul3CkJe/PEHcTKuiX6RpbehUiFMXu13HalGZxfUwCQzZG747YXBn1im9ww==}
    engines: {node: '>= 0.4'}

  call-bound@1.0.4:
    resolution: {integrity: sha512-+ys997U96po4Kx/ABpBCqhA9EuxJaQWDQg7295H4hBphv3IZg0boBKuwYpt4YXp6MZ5AmZQnU/tyMTlRpaSejg==}
    engines: {node: '>= 0.4'}

  callsites@3.1.0:
    resolution: {integrity: sha512-P8BjAsXvZS+VIDUI11hHCQEv74YT67YUi5JJFNWIqL235sBmjX4+qx9Muvls5ivyNENctx46xQLQ3aTuE7ssaQ==}
    engines: {node: '>=6'}

  camelcase-keys@9.1.3:
    resolution: {integrity: sha512-Rircqi9ch8AnZscQcsA1C47NFdaO3wukpmIRzYcDOrmvgt78hM/sj5pZhZNec2NM12uk5vTwRHZ4anGcrC4ZTg==}
    engines: {node: '>=16'}

  camelcase@8.0.0:
    resolution: {integrity: sha512-8WB3Jcas3swSvjIeA2yvCJ+Miyz5l1ZmB6HFb9R1317dt9LCQoswg/BGrmAmkWVEszSrrg4RwmO46qIm2OEnSA==}
    engines: {node: '>=16'}

  caniuse-lite@1.0.30001751:
    resolution: {integrity: sha512-A0QJhug0Ly64Ii3eIqHu5X51ebln3k4yTUkY1j8drqpWHVreg/VLijN48cZ1bYPiqOQuqpkIKnzr/Ul8V+p6Cw==}

  chalk@4.1.2:
    resolution: {integrity: sha512-oKnbhFyRIXpUuez8iBMmyEa4nbj4IOQyuhc/wy9kY7/WVPcwIO9VA668Pu8RkO7+0G76SLROeyw9CpQ061i4mA==}
    engines: {node: '>=10'}

  client-only@0.0.1:
    resolution: {integrity: sha512-IV3Ou0jSMzZrd3pZ48nLkT9DA7Ag1pnPzaiQhpW7c3RbcqqzvzzVu+L8gfqMp/8IM2MQtSiqaCxrrcfu8I8rMA==}

  color-convert@2.0.1:
    resolution: {integrity: sha512-RRECPsj7iu/xb5oKYcsFHSppFNnsj/52OVTRKb4zP5onXwVF3zVmmToNcOfGC+CRDpfK/U584fMg38ZHCaElKQ==}
    engines: {node: '>=7.0.0'}

  color-name@1.1.4:
    resolution: {integrity: sha512-dOy+3AuW3a2wNbZHIuMZpTcgjGuLU/uBL/ubcZF9OXbDo8ff4O8yVp5Bf0efS8uEoYo5q4Fx7dY9OgQGXgAsQA==}

  concat-map@0.0.1:
    resolution: {integrity: sha512-/Srv4dswyQNBfohGpz9o6Yb3Gz3SrUDqBH5rTuhGR7ahtlbYKnVxw2bCFMRljaA7EXHaXZ8wsHdodFvbkhKmqg==}

  country-flag-icons@1.5.21:
    resolution: {integrity: sha512-0KmU4oeiyAM+F+atzK99ghQDQJKxEY3tiDhnRraVFL4o65rZgrmrx7xKi0b+hxcVpcEpuUbu+KCC6TKTZQTDcA==}

  cross-spawn@7.0.6:
    resolution: {integrity: sha512-uV2QOWP2nWzsy2aMp8aRibhi9dlzF5Hgh5SHaB9OiTGEyDTiJJyx0uy51QXdyWbtAHNua4XJzUKca3OzKUd3vA==}
    engines: {node: '>= 8'}

  csstype@3.1.3:
    resolution: {integrity: sha512-M1uQkMl8rQK/szD0LNhtqxIPLpimGm8sOBwU7lLnCpSbTyY3yeU1Vc7l4KT5zT4s/yOxHH5O7tIuuLOCnLADRw==}

  damerau-levenshtein@1.0.8:
    resolution: {integrity: sha512-sdQSFB7+llfUcQHUQO3+B8ERRj0Oa4w9POWMI/puGtuf7gFywGmkaLCElnudfTiKZV+NvHqL0ifzdrI8Ro7ESA==}

  data-view-buffer@1.0.2:
    resolution: {integrity: sha512-EmKO5V3OLXh1rtK2wgXRansaK1/mtVdTUEiEI0W8RkvgT05kfxaH29PliLnpLP73yYO6142Q72QNa8Wx/A5CqQ==}
    engines: {node: '>= 0.4'}

  data-view-byte-length@1.0.2:
    resolution: {integrity: sha512-tuhGbE6CfTM9+5ANGf+oQb72Ky/0+s3xKUpHvShfiz2RxMFgFPjsXuRLBVMtvMs15awe45SRb83D6wH4ew6wlQ==}
    engines: {node: '>= 0.4'}

  data-view-byte-offset@1.0.1:
    resolution: {integrity: sha512-BS8PfmtDGnrgYdOonGZQdLZslWIeCGFP9tpan0hi1Co2Zr2NKADsvGYA8XxuG/4UWgJ6Cjtv+YJnB6MM69QGlQ==}
    engines: {node: '>= 0.4'}

  debug@3.2.7:
    resolution: {integrity: sha512-CFjzYYAi4ThfiQvizrFQevTTXHtnCqWfe7x1AhgEscTz6ZbLbfoLRLPugTQyBth6f8ZERVUSyWHFD/7Wu4t1XQ==}
    peerDependencies:
      supports-color: '*'
    peerDependenciesMeta:
      supports-color:
        optional: true

  debug@4.4.3:
    resolution: {integrity: sha512-RGwwWnwQvkVfavKVt22FGLw+xYSdzARwm0ru6DhTVA3umU5hZc28V3kO4stgYryrTlLpuvgI9GiijltAjNbcqA==}
    engines: {node: '>=6.0'}
    peerDependencies:
      supports-color: '*'
    peerDependenciesMeta:
      supports-color:
        optional: true

  deep-is@0.1.4:
    resolution: {integrity: sha512-oIPzksmTg4/MriiaYGO+okXDT7ztn/w3Eptv/+gSIdMdKsJo0u4CfYNFJPy+4SKMuCqGw2wxnA+URMg3t8a/bQ==}

  define-data-property@1.1.4:
    resolution: {integrity: sha512-rBMvIzlpA8v6E+SJZoo++HAYqsLrkg7MSfIinMPFhmkorw7X+dOXVJQs+QT69zGkzMyfDnIMN2Wid1+NbL3T+A==}
    engines: {node: '>= 0.4'}

  define-properties@1.2.1:
    resolution: {integrity: sha512-8QmQKqEASLd5nx0U1B1okLElbUuuttJ/AnYmRXbbbGDWh6uS208EjD4Xqq/I9wK7u0v6O08XhTWnt5XtEbR6Dg==}
    engines: {node: '>= 0.4'}

  detect-libc@2.1.2:
    resolution: {integrity: sha512-Btj2BOOO83o3WyH59e8MgXsxEQVcarkUOpEYrubB0urwnN10yQ364rsiByU11nZlqWYZm05i/of7io4mzihBtQ==}
    engines: {node: '>=8'}

  doctrine@2.1.0:
    resolution: {integrity: sha512-35mSku4ZXK0vfCuHEDAwt55dg2jNajHZ1odvF+8SSr82EsZY4QmXfuWso8oEd8zRhVObSN18aM0CjSdoBX7zIw==}
    engines: {node: '>=0.10.0'}

  dunder-proto@1.0.1:
    resolution: {integrity: sha512-KIN/nDJBQRcXw0MLVhZE9iQHmG68qAVIBg9CqmUYjmQIhgij9U5MFvrqkUL5FbtyyzZuOeOt0zdeRe4UY7ct+A==}
    engines: {node: '>= 0.4'}

  emoji-regex@9.2.2:
    resolution: {integrity: sha512-L18DaJsXSUk2+42pv8mLs5jJT2hqFkFE4j21wOmgbUqsZ2hL72NsUU785g9RXgo3s0ZNgVl42TiHp3ZtOv/Vyg==}

  enhanced-resolve@5.18.3:
    resolution: {integrity: sha512-d4lC8xfavMeBjzGr2vECC3fsGXziXZQyJxD868h2M/mBI3PwAuODxAkLkq5HYuvrPYcUtiLzsTo8U3PgX3Ocww==}
    engines: {node: '>=10.13.0'}

  es-abstract@1.24.0:
    resolution: {integrity: sha512-WSzPgsdLtTcQwm4CROfS5ju2Wa1QQcVeT37jFjYzdFz1r9ahadC8B8/a4qxJxM+09F18iumCdRmlr96ZYkQvEg==}
    engines: {node: '>= 0.4'}

  es-define-property@1.0.1:
    resolution: {integrity: sha512-e3nRfgfUZ4rNGL232gUgX06QNyyez04KdjFrF+LTRoOXmrOgFKDg4BCdsjW8EnT69eqdYGmRpJwiPVYNrCaW3g==}
    engines: {node: '>= 0.4'}

  es-errors@1.3.0:
    resolution: {integrity: sha512-Zf5H2Kxt2xjTvbJvP2ZWLEICxA6j+hAmMzIlypy4xcBg1vKVnx89Wy0GbS+kf5cwCVFFzdCFh2XSCFNULS6csw==}
    engines: {node: '>= 0.4'}

  es-iterator-helpers@1.2.1:
    resolution: {integrity: sha512-uDn+FE1yrDzyC0pCo961B2IHbdM8y/ACZsKD4dG6WqrjV53BADjwa7D+1aom2rsNVfLyDgU/eigvlJGJ08OQ4w==}
    engines: {node: '>= 0.4'}

  es-object-atoms@1.1.1:
    resolution: {integrity: sha512-FGgH2h8zKNim9ljj7dankFPcICIK9Cp5bm+c2gQSYePhpaG5+esrLODihIorn+Pe6FGJzWhXQotPv73jTaldXA==}
    engines: {node: '>= 0.4'}

  es-set-tostringtag@2.1.0:
    resolution: {integrity: sha512-j6vWzfrGVfyXxge+O0x5sh6cvxAog0a/4Rdd2K36zCMV5eJ+/+tOAngRO8cODMNWbVRdVlmGZQL2YS3yR8bIUA==}
    engines: {node: '>= 0.4'}

  es-shim-unscopables@1.1.0:
    resolution: {integrity: sha512-d9T8ucsEhh8Bi1woXCf+TIKDIROLG5WCkxg8geBCbvk22kzwC5G2OnXVMO6FUsvQlgUUXQ2itephWDLqDzbeCw==}
    engines: {node: '>= 0.4'}

  es-to-primitive@1.3.0:
    resolution: {integrity: sha512-w+5mJ3GuFL+NjVtJlvydShqE1eN3h3PbI7/5LAsYJP/2qtuMXjfL2LpHSRqo4b4eSF5K/DH1JXKUAHSB2UW50g==}
    engines: {node: '>= 0.4'}

  escape-string-regexp@4.0.0:
    resolution: {integrity: sha512-TtpcNJ3XAzx3Gq8sWRzJaVajRs0uVxA2YAkdb1jm2YkPz4G6egUFAyA3n5vtEIZefPk5Wa4UXbKuS5fKkJWdgA==}
    engines: {node: '>=10'}

  eslint-config-next@15.5.6:
    resolution: {integrity: sha512-cGr3VQlPsZBEv8rtYp4BpG1KNXDqGvPo9VC1iaCgIA11OfziC/vczng+TnAS3WpRIR3Q5ye/6yl+CRUuZ1fPGg==}
    peerDependencies:
      eslint: ^7.23.0 || ^8.0.0 || ^9.0.0
      typescript: '>=3.3.1'
    peerDependenciesMeta:
      typescript:
        optional: true

  eslint-import-resolver-node@0.3.9:
    resolution: {integrity: sha512-WFj2isz22JahUv+B788TlO3N6zL3nNJGU8CcZbPZvVEkBPaJdCV4vy5wyghty5ROFbCRnm132v8BScu5/1BQ8g==}

  eslint-import-resolver-typescript@3.10.1:
    resolution: {integrity: sha512-A1rHYb06zjMGAxdLSkN2fXPBwuSaQ0iO5M/hdyS0Ajj1VBaRp0sPD3dn1FhME3c/JluGFbwSxyCfqdSbtQLAHQ==}
    engines: {node: ^14.18.0 || >=16.0.0}
    peerDependencies:
      eslint: '*'
      eslint-plugin-import: '*'
      eslint-plugin-import-x: '*'
    peerDependenciesMeta:
      eslint-plugin-import:
        optional: true
      eslint-plugin-import-x:
        optional: true

  eslint-module-utils@2.12.1:
    resolution: {integrity: sha512-L8jSWTze7K2mTg0vos/RuLRS5soomksDPoJLXIslC7c8Wmut3bx7CPpJijDcBZtxQ5lrbUdM+s0OlNbz0DCDNw==}
    engines: {node: '>=4'}
    peerDependencies:
      '@typescript-eslint/parser': '*'
      eslint: '*'
      eslint-import-resolver-node: '*'
      eslint-import-resolver-typescript: '*'
      eslint-import-resolver-webpack: '*'
    peerDependenciesMeta:
      '@typescript-eslint/parser':
        optional: true
      eslint:
        optional: true
      eslint-import-resolver-node:
        optional: true
      eslint-import-resolver-typescript:
        optional: true
      eslint-import-resolver-webpack:
        optional: true

  eslint-plugin-import@2.32.0:
    resolution: {integrity: sha512-whOE1HFo/qJDyX4SnXzP4N6zOWn79WhnCUY/iDR0mPfQZO8wcYE4JClzI2oZrhBnnMUCBCHZhO6VQyoBU95mZA==}
    engines: {node: '>=4'}
    peerDependencies:
      '@typescript-eslint/parser': '*'
      eslint: ^2 || ^3 || ^4 || ^5 || ^6 || ^7.2.0 || ^8 || ^9
    peerDependenciesMeta:
      '@typescript-eslint/parser':
        optional: true

  eslint-plugin-jsx-a11y@6.10.2:
    resolution: {integrity: sha512-scB3nz4WmG75pV8+3eRUQOHZlNSUhFNq37xnpgRkCCELU3XMvXAxLk1eqWWyE22Ki4Q01Fnsw9BA3cJHDPgn2Q==}
    engines: {node: '>=4.0'}
    peerDependencies:
      eslint: ^3 || ^4 || ^5 || ^6 || ^7 || ^8 || ^9

  eslint-plugin-react-hooks@5.2.0:
    resolution: {integrity: sha512-+f15FfK64YQwZdJNELETdn5ibXEUQmW1DZL6KXhNnc2heoy/sg9VJJeT7n8TlMWouzWqSWavFkIhHyIbIAEapg==}
    engines: {node: '>=10'}
    peerDependencies:
      eslint: ^3.0.0 || ^4.0.0 || ^5.0.0 || ^6.0.0 || ^7.0.0 || ^8.0.0-0 || ^9.0.0

  eslint-plugin-react@7.37.5:
    resolution: {integrity: sha512-Qteup0SqU15kdocexFNAJMvCJEfa2xUKNV4CC1xsVMrIIqEy3SQ/rqyxCWNzfrd3/ldy6HMlD2e0JDVpDg2qIA==}
    engines: {node: '>=4'}
    peerDependencies:
      eslint: ^3 || ^4 || ^5 || ^6 || ^7 || ^8 || ^9.7

  eslint-scope@8.4.0:
    resolution: {integrity: sha512-sNXOfKCn74rt8RICKMvJS7XKV/Xk9kA7DyJr8mJik3S7Cwgy3qlkkmyS2uQB3jiJg6VNdZd/pDBJu0nvG2NlTg==}
    engines: {node: ^18.18.0 || ^20.9.0 || >=21.1.0}

  eslint-visitor-keys@3.4.3:
    resolution: {integrity: sha512-wpc+LXeiyiisxPlEkUzU6svyS1frIO3Mgxj1fdy7Pm8Ygzguax2N3Fa/D/ag1WqbOprdI+uY6wMUl8/a2G+iag==}
    engines: {node: ^12.22.0 || ^14.17.0 || >=16.0.0}

  eslint-visitor-keys@4.2.1:
    resolution: {integrity: sha512-Uhdk5sfqcee/9H/rCOJikYz67o0a2Tw2hGRPOG2Y1R2dg7brRe1uG0yaNQDHu+TO/uQPF/5eCapvYSmHUjt7JQ==}
    engines: {node: ^18.18.0 || ^20.9.0 || >=21.1.0}

  eslint@9.38.0:
    resolution: {integrity: sha512-t5aPOpmtJcZcz5UJyY2GbvpDlsK5E8JqRqoKtfiKE3cNh437KIqfJr3A3AKf5k64NPx6d0G3dno6XDY05PqPtw==}
    engines: {node: ^18.18.0 || ^20.9.0 || >=21.1.0}
    hasBin: true
    peerDependencies:
      jiti: '*'
    peerDependenciesMeta:
      jiti:
        optional: true

  espree@10.4.0:
    resolution: {integrity: sha512-j6PAQ2uUr79PZhBjP5C5fhl8e39FmRnOjsD5lGnWrFU8i2G776tBK7+nP8KuQUTTyAZUwfQqXAgrVH5MbH9CYQ==}
    engines: {node: ^18.18.0 || ^20.9.0 || >=21.1.0}

  esquery@1.6.0:
    resolution: {integrity: sha512-ca9pw9fomFcKPvFLXhBKUK90ZvGibiGOvRJNbjljY7s7uq/5YO4BOzcYtJqExdx99rF6aAcnRxHmcUHcz6sQsg==}
    engines: {node: '>=0.10'}

  esrecurse@4.3.0:
    resolution: {integrity: sha512-KmfKL3b6G+RXvP8N1vr3Tq1kL/oCFgn2NYXEtqP8/L3pKapUA4G8cFVaoF3SU323CD4XypR/ffioHmkti6/Tag==}
    engines: {node: '>=4.0'}

  estraverse@5.3.0:
    resolution: {integrity: sha512-MMdARuVEQziNTeJD8DgMqmhwR11BRQ/cBP+pLtYdSTnf3MIO8fFeiINEbX36ZdNlfU/7A9f3gUw49B3oQsvwBA==}
    engines: {node: '>=4.0'}

  esutils@2.0.3:
    resolution: {integrity: sha512-kVscqXk4OCp68SZ0dkgEKVi6/8ij300KBWTJq32P/dYeWTSwK41WyTxalN1eRmA5Z9UU/LX9D7FWSmV9SAYx6g==}
    engines: {node: '>=0.10.0'}

  events@3.3.0:
    resolution: {integrity: sha512-mQw+2fkQbALzQ7V0MY0IqdnXNOeTtP4r0lN9z7AAawCXgqea7bDii20AYrIBrFd/Hx0M2Ocz6S111CaFkUcb0Q==}
    engines: {node: '>=0.8.x'}

  fast-deep-equal@3.1.3:
    resolution: {integrity: sha512-f3qQ9oQy9j2AhBe/H9VC91wLmKBCCU/gDOnKNAYG5hswO7BLKj09Hc5HYNz9cGI++xlpDCIgDaitVs03ATR84Q==}

  fast-glob@3.3.1:
    resolution: {integrity: sha512-kNFPyjhh5cKjrUltxs+wFx+ZkbRaxxmZ+X0ZU31SOsxCEtP9VPgtq2teZw1DebupL5GmDaNQ6yKMMVcM41iqDg==}
    engines: {node: '>=8.6.0'}

  fast-glob@3.3.3:
    resolution: {integrity: sha512-7MptL8U0cqcFdzIzwOTHoilX9x5BrNqye7Z/LuC7kCMRio1EMSyqRK3BEAUD7sXRq4iT4AzTVuZdhgQ2TCvYLg==}
    engines: {node: '>=8.6.0'}

  fast-json-stable-stringify@2.1.0:
    resolution: {integrity: sha512-lhd/wF+Lk98HZoTCtlVraHtfh5XYijIjalXck7saUtuanSDyLMxnHhSXEDJqHxD7msR8D0uCmqlkwjCV8xvwHw==}

  fast-levenshtein@2.0.6:
    resolution: {integrity: sha512-DCXu6Ifhqcks7TZKY3Hxp3y6qphY5SJZmrWMDrKcERSOXWQdMhU9Ig/PYrzyw/ul9jOIyh0N4M0tbC5hodg8dw==}

  fastq@1.19.1:
    resolution: {integrity: sha512-GwLTyxkCXjXbxqIhTsMI2Nui8huMPtnxg7krajPJAjnEG/iiOS7i+zCtWGZR9G0NBKbXKh6X9m9UIsYX/N6vvQ==}

  fdir@6.5.0:
    resolution: {integrity: sha512-tIbYtZbucOs0BRGqPJkshJUYdL+SDH7dVM8gjy+ERp3WAUjLEFJE+02kanyHtwjWOnwrKYBiwAmM0p4kLJAnXg==}
    engines: {node: '>=12.0.0'}
    peerDependencies:
      picomatch: ^3 || ^4
    peerDependenciesMeta:
      picomatch:
        optional: true

  file-entry-cache@8.0.0:
    resolution: {integrity: sha512-XXTUwCvisa5oacNGRP9SfNtYBNAMi+RPwBFmblZEF7N7swHYQS6/Zfk7SRwx4D5j3CH211YNRco1DEMNVfZCnQ==}
    engines: {node: '>=16.0.0'}

  fill-range@7.1.1:
    resolution: {integrity: sha512-YsGpe3WHLK8ZYi4tWDg2Jy3ebRz2rXowDxnld4bkQB00cc/1Zw9AWnC0i9ztDJitivtQvaI9KaLyKrc+hBW0yg==}
    engines: {node: '>=8'}

  find-up@5.0.0:
    resolution: {integrity: sha512-78/PXT1wlLLDgTzDs7sjq9hzz0vXD+zn+7wypEe4fXQxCmdmqfGsEPQxmiCSQI3ajFV91bVSsvNtrJRiW6nGng==}
    engines: {node: '>=10'}

  flat-cache@4.0.1:
    resolution: {integrity: sha512-f7ccFPK3SXFHpx15UIGyRJ/FJQctuKZ0zVuN3frBo4HnK3cay9VEW0R6yPYFHC0AgqhukPzKjq22t5DmAyqGyw==}
    engines: {node: '>=16'}

  flatted@3.3.3:
    resolution: {integrity: sha512-GX+ysw4PBCz0PzosHDepZGANEuFCMLrnRTiEy9McGjmkCQYwRq4A/X786G/fjM/+OjsWSU1ZrY5qyARZmO/uwg==}

  for-each@0.3.5:
    resolution: {integrity: sha512-dKx12eRCVIzqCxFGplyFKJMPvLEWgmNtUrpTiJIR5u97zEhRG8ySrtboPHZXx7daLxQVrl643cTzbab2tkQjxg==}
    engines: {node: '>= 0.4'}

  function-bind@1.1.2:
    resolution: {integrity: sha512-7XHNxH7qX9xG5mIwxkhumTox/MIRNcOgDrxWsMt2pAr23WHp6MrRlN7FBSFpCpr+oVO0F744iUgR82nJMfG2SA==}

  function.prototype.name@1.1.8:
    resolution: {integrity: sha512-e5iwyodOHhbMr/yNrc7fDYG4qlbIvI5gajyzPnb5TCwyhjApznQh1BMFou9b30SevY43gCJKXycoCBjMbsuW0Q==}
    engines: {node: '>= 0.4'}

  functions-have-names@1.2.3:
    resolution: {integrity: sha512-xckBUXyTIqT97tq2x2AMb+g163b5JFysYk0x4qxNFwbfQkmNZoiRHb6sPzI9/QV33WeuvVYBUIiD4NzNIyqaRQ==}

  generator-function@2.0.1:
    resolution: {integrity: sha512-SFdFmIJi+ybC0vjlHN0ZGVGHc3lgE0DxPAT0djjVg+kjOnSqclqmj0KQ7ykTOLP6YxoqOvuAODGdcHJn+43q3g==}
    engines: {node: '>= 0.4'}

  get-intrinsic@1.3.0:
    resolution: {integrity: sha512-9fSjSaos/fRIVIp+xSJlE6lfwhES7LNtKaCBIamHsjr2na1BiABJPo0mOjjz8GJDURarmCPGqaiVg5mfjb98CQ==}
    engines: {node: '>= 0.4'}

  get-proto@1.0.1:
    resolution: {integrity: sha512-sTSfBjoXBp89JvIKIefqw7U2CCebsc74kiY6awiGogKtoSGbgjYE/G/+l9sF3MWFPNc9IcoOC4ODfKHfxFmp0g==}
    engines: {node: '>= 0.4'}

  get-symbol-description@1.1.0:
    resolution: {integrity: sha512-w9UMqWwJxHNOvoNzSJ2oPF5wvYcvP7jUvYzhp67yEhTi17ZDBBC1z9pTdGuzjD+EFIqLSYRweZjqfiPzQ06Ebg==}
    engines: {node: '>= 0.4'}

  get-tsconfig@4.12.0:
    resolution: {integrity: sha512-LScr2aNr2FbjAjZh2C6X6BxRx1/x+aTDExct/xyq2XKbYOiG5c0aK7pMsSuyc0brz3ibr/lbQiHD9jzt4lccJw==}

  glob-parent@5.1.2:
    resolution: {integrity: sha512-AOIgSQCepiJYwP3ARnGx+5VnTu2HBYdzbGP45eLw1vr3zB3vZLeyed1sC9hnbcOc9/SrMyM5RPQrkGz4aS9Zow==}
    engines: {node: '>= 6'}

  glob-parent@6.0.2:
    resolution: {integrity: sha512-XxwI8EOhVQgWp6iDL+3b0r86f4d6AX6zSU55HfB4ydCEuXLXc5FcYeOu+nnGftS4TEju/11rt4KJPTMgbfmv4A==}
    engines: {node: '>=10.13.0'}

  globals@14.0.0:
    resolution: {integrity: sha512-oahGvuMGQlPw/ivIYBjVSrWAfWLBeku5tpPE2fOPLi+WHffIWbuh2tCjhyQhTBPMf5E9jDEH4FOmTYgYwbKwtQ==}
    engines: {node: '>=18'}

  globalthis@1.0.4:
    resolution: {integrity: sha512-DpLKbNU4WylpxJykQujfCcwYWiV/Jhm50Goo0wrVILAv5jOr9d+H+UR3PhSCD2rCCEIg0uc+G+muBTwD54JhDQ==}
    engines: {node: '>= 0.4'}

  gopd@1.2.0:
    resolution: {integrity: sha512-ZUKRh6/kUFoAiTAtTYPZJ3hw9wNxx+BIBOijnlG9PnrJsCcSjs1wyyD6vJpaYtgnzDrKYRSqf3OO6Rfa93xsRg==}
    engines: {node: '>= 0.4'}

  graceful-fs@4.2.11:
    resolution: {integrity: sha512-RbJ5/jmFcNNCcDV5o9eTnBLJ/HszWV0P73bc+Ff4nS/rJj+YaS6IGyiOL0VoBYX+l1Wrl3k63h/KrH+nhJ0XvQ==}

  graphemer@1.4.0:
    resolution: {integrity: sha512-EtKwoO6kxCL9WO5xipiHTZlSzBm7WLT627TqC/uVRd0HKmq8NXyebnNYxDoBi7wt8eTWrUrKXCOVaFq9x1kgag==}

  has-bigints@1.1.0:
    resolution: {integrity: sha512-R3pbpkcIqv2Pm3dUwgjclDRVmWpTJW2DcMzcIhEXEx1oh/CEMObMm3KLmRJOdvhM7o4uQBnwr8pzRK2sJWIqfg==}
    engines: {node: '>= 0.4'}

  has-flag@4.0.0:
    resolution: {integrity: sha512-EykJT/Q1KjTWctppgIAgfSO0tKVuZUjhgMr17kqTumMl6Afv3EISleU7qZUzoXDFTAHTDC4NOoG/ZxU3EvlMPQ==}
    engines: {node: '>=8'}

  has-property-descriptors@1.0.2:
    resolution: {integrity: sha512-55JNKuIW+vq4Ke1BjOTjM2YctQIvCT7GFzHwmfZPGo5wnrgkid0YQtnAleFSqumZm4az3n2BS+erby5ipJdgrg==}

  has-proto@1.2.0:
    resolution: {integrity: sha512-KIL7eQPfHQRC8+XluaIw7BHUwwqL19bQn4hzNgdr+1wXoU0KKj6rufu47lhY7KbJR2C6T6+PfyN0Ea7wkSS+qQ==}
    engines: {node: '>= 0.4'}

  has-symbols@1.1.0:
    resolution: {integrity: sha512-1cDNdwJ2Jaohmb3sg4OmKaMBwuC48sYni5HUw2DvsC8LjGTLK9h+eb1X6RyuOHe4hT0ULCW68iomhjUoKUqlPQ==}
    engines: {node: '>= 0.4'}

  has-tostringtag@1.0.2:
    resolution: {integrity: sha512-NqADB8VjPFLM2V0VvHUewwwsw0ZWBaIdgo+ieHtK3hasLz4qeCRjYcqfB6AQrBggRKppKF8L52/VqdVsO47Dlw==}
    engines: {node: '>= 0.4'}

  hasown@2.0.2:
    resolution: {integrity: sha512-0hJU9SCPvmMzIBdZFqNPXWa6dqh7WdH0cII9y+CyS8rG3nL48Bclra9HmKhVVUHyPWNH5Y7xDwAB7bfgSjkUMQ==}
    engines: {node: '>= 0.4'}

  ignore@5.3.2:
    resolution: {integrity: sha512-hsBTNUqQTDwkWtcdYI2i06Y/nUBEsNEDJKjWdigLvegy8kDuJAS8uRlpkkcQpyEXL0Z/pjDy5HBmMjRCJ2gq+g==}
    engines: {node: '>= 4'}

  ignore@7.0.5:
    resolution: {integrity: sha512-Hs59xBNfUIunMFgWAbGX5cq6893IbWg4KnrjbYwX3tx0ztorVgTDA6B2sxf8ejHJ4wz8BqGUMYlnzNBer5NvGg==}
    engines: {node: '>= 4'}

  import-fresh@3.3.1:
    resolution: {integrity: sha512-TR3KfrTZTYLPB6jUjfx6MF9WcWrHL9su5TObK4ZkYgBdWKPOFoSoQIdEuTuR82pmtxH2spWG9h6etwfr1pLBqQ==}
    engines: {node: '>=6'}

  imurmurhash@0.1.4:
    resolution: {integrity: sha512-JmXMZ6wuvDmLiHEml9ykzqO6lwFbof0GG4IkcGaENdCRDDmMVnny7s5HsIgHCbaq0w2MyPhDqkhTUgS2LU2PHA==}
    engines: {node: '>=0.8.19'}

  internal-slot@1.1.0:
    resolution: {integrity: sha512-4gd7VpWNQNB4UKKCFFVcp1AVv+FMOgs9NKzjHKusc8jTMhd5eL1NqQqOpE0KzMds804/yHlglp3uxgluOqAPLw==}
    engines: {node: '>= 0.4'}

  is-array-buffer@3.0.5:
    resolution: {integrity: sha512-DDfANUiiG2wC1qawP66qlTugJeL5HyzMpfr8lLK+jMQirGzNod0B12cFB/9q838Ru27sBwfw78/rdoU7RERz6A==}
    engines: {node: '>= 0.4'}

  is-async-function@2.1.1:
    resolution: {integrity: sha512-9dgM/cZBnNvjzaMYHVoxxfPj2QXt22Ev7SuuPrs+xav0ukGB0S6d4ydZdEiM48kLx5kDV+QBPrpVnFyefL8kkQ==}
    engines: {node: '>= 0.4'}

  is-bigint@1.1.0:
    resolution: {integrity: sha512-n4ZT37wG78iz03xPRKJrHTdZbe3IicyucEtdRsV5yglwc3GyUfbAfpSeD0FJ41NbUNSt5wbhqfp1fS+BgnvDFQ==}
    engines: {node: '>= 0.4'}

  is-boolean-object@1.2.2:
    resolution: {integrity: sha512-wa56o2/ElJMYqjCjGkXri7it5FbebW5usLw/nPmCMs5DeZ7eziSYZhSmPRn0txqeW4LnAmQQU7FgqLpsEFKM4A==}
    engines: {node: '>= 0.4'}

  is-bun-module@2.0.0:
    resolution: {integrity: sha512-gNCGbnnnnFAUGKeZ9PdbyeGYJqewpmc2aKHUEMO5nQPWU9lOmv7jcmQIv+qHD8fXW6W7qfuCwX4rY9LNRjXrkQ==}

  is-callable@1.2.7:
    resolution: {integrity: sha512-1BC0BVFhS/p0qtw6enp8e+8OD0UrK0oFLztSjNzhcKA3WDuJxxAPXzPuPtKkjEY9UUoEWlX/8fgKeu2S8i9JTA==}
    engines: {node: '>= 0.4'}

  is-core-module@2.16.1:
    resolution: {integrity: sha512-UfoeMA6fIJ8wTYFEUjelnaGI67v6+N7qXJEvQuIGa99l4xsCruSYOVSQ0uPANn4dAzm8lkYPaKLrrijLq7x23w==}
    engines: {node: '>= 0.4'}

  is-data-view@1.0.2:
    resolution: {integrity: sha512-RKtWF8pGmS87i2D6gqQu/l7EYRlVdfzemCJN/P3UOs//x1QE7mfhvzHIApBTRf7axvT6DMGwSwBXYCT0nfB9xw==}
    engines: {node: '>= 0.4'}

  is-date-object@1.1.0:
    resolution: {integrity: sha512-PwwhEakHVKTdRNVOw+/Gyh0+MzlCl4R6qKvkhuvLtPMggI1WAHt9sOwZxQLSGpUaDnrdyDsomoRgNnCfKNSXXg==}
    engines: {node: '>= 0.4'}

  is-extglob@2.1.1:
    resolution: {integrity: sha512-SbKbANkN603Vi4jEZv49LeVJMn4yGwsbzZworEoyEiutsN3nJYdbO36zfhGJ6QEDpOZIFkDtnq5JRxmvl3jsoQ==}
    engines: {node: '>=0.10.0'}

  is-finalizationregistry@1.1.1:
    resolution: {integrity: sha512-1pC6N8qWJbWoPtEjgcL2xyhQOP491EQjeUo3qTKcmV8YSDDJrOepfG8pcC7h/QgnQHYSv0mJ3Z/ZWxmatVrysg==}
    engines: {node: '>= 0.4'}

  is-generator-function@1.1.2:
    resolution: {integrity: sha512-upqt1SkGkODW9tsGNG5mtXTXtECizwtS2kA161M+gJPc1xdb/Ax629af6YrTwcOeQHbewrPNlE5Dx7kzvXTizA==}
    engines: {node: '>= 0.4'}

  is-glob@4.0.3:
    resolution: {integrity: sha512-xelSayHH36ZgE7ZWhli7pW34hNbNl8Ojv5KVmkJD4hBdD3th8Tfk9vYasLM+mXWOZhFkgZfxhLSnrwRr4elSSg==}
    engines: {node: '>=0.10.0'}

  is-map@2.0.3:
    resolution: {integrity: sha512-1Qed0/Hr2m+YqxnM09CjA2d/i6YZNfF6R2oRAOj36eUdS6qIV/huPJNSEpKbupewFs+ZsJlxsjjPbc0/afW6Lw==}
    engines: {node: '>= 0.4'}

  is-negative-zero@2.0.3:
    resolution: {integrity: sha512-5KoIu2Ngpyek75jXodFvnafB6DJgr3u8uuK0LEZJjrU19DrMD3EVERaR8sjz8CCGgpZvxPl9SuE1GMVPFHx1mw==}
    engines: {node: '>= 0.4'}

  is-number-object@1.1.1:
    resolution: {integrity: sha512-lZhclumE1G6VYD8VHe35wFaIif+CTy5SJIi5+3y4psDgWu4wPDoBhF8NxUOinEc7pHgiTsT6MaBb92rKhhD+Xw==}
    engines: {node: '>= 0.4'}

  is-number@7.0.0:
    resolution: {integrity: sha512-41Cifkg6e8TylSpdtTpeLVMqvSBEVzTttHvERD741+pnZ8ANv0004MRL43QKPDlK9cGvNp6NZWZUBlbGXYxxng==}
    engines: {node: '>=0.12.0'}

  is-regex@1.2.1:
    resolution: {integrity: sha512-MjYsKHO5O7mCsmRGxWcLWheFqN9DJ/2TmngvjKXihe6efViPqc274+Fx/4fYj/r03+ESvBdTXK0V6tA3rgez1g==}
    engines: {node: '>= 0.4'}

  is-set@2.0.3:
    resolution: {integrity: sha512-iPAjerrse27/ygGLxw+EBR9agv9Y6uLeYVJMu+QNCoouJ1/1ri0mGrcWpfCqFZuzzx3WjtwxG098X+n4OuRkPg==}
    engines: {node: '>= 0.4'}

  is-shared-array-buffer@1.0.4:
    resolution: {integrity: sha512-ISWac8drv4ZGfwKl5slpHG9OwPNty4jOWPRIhBpxOoD+hqITiwuipOQ2bNthAzwA3B4fIjO4Nln74N0S9byq8A==}
    engines: {node: '>= 0.4'}

  is-string@1.1.1:
    resolution: {integrity: sha512-BtEeSsoaQjlSPBemMQIrY1MY0uM6vnS1g5fmufYOtnxLGUZM2178PKbhsk7Ffv58IX+ZtcvoGwccYsh0PglkAA==}
    engines: {node: '>= 0.4'}

  is-symbol@1.1.1:
    resolution: {integrity: sha512-9gGx6GTtCQM73BgmHQXfDmLtfjjTUDSyoxTCbp5WtoixAhfgsDirWIcVQ/IHpvI5Vgd5i/J5F7B9cN/WlVbC/w==}
    engines: {node: '>= 0.4'}

  is-typed-array@1.1.15:
    resolution: {integrity: sha512-p3EcsicXjit7SaskXHs1hA91QxgTw46Fv6EFKKGS5DRFLD8yKnohjF3hxoju94b/OcMZoQukzpPpBE9uLVKzgQ==}
    engines: {node: '>= 0.4'}

  is-weakmap@2.0.2:
    resolution: {integrity: sha512-K5pXYOm9wqY1RgjpL3YTkF39tni1XajUIkawTLUo9EZEVUFga5gSQJF8nNS7ZwJQ02y+1YCNYcMh+HIf1ZqE+w==}
    engines: {node: '>= 0.4'}

  is-weakref@1.1.1:
    resolution: {integrity: sha512-6i9mGWSlqzNMEqpCp93KwRS1uUOodk2OJ6b+sq7ZPDSy2WuI5NFIxp/254TytR8ftefexkWn5xNiHUNpPOfSew==}
    engines: {node: '>= 0.4'}

  is-weakset@2.0.4:
    resolution: {integrity: sha512-mfcwb6IzQyOKTs84CQMrOwW4gQcaTOAWJ0zzJCl2WSPDrWk/OzDaImWFH3djXhb24g4eudZfLRozAvPGw4d9hQ==}
    engines: {node: '>= 0.4'}

  isarray@2.0.5:
    resolution: {integrity: sha512-xHjhDr3cNBK0BzdUJSPXZntQUx/mwMS5Rw4A7lPJ90XGAO6ISP/ePDNuo0vhqOZU+UD5JoodwCAAoZQd3FeAKw==}

  isexe@2.0.0:
    resolution: {integrity: sha512-RHxMLp9lnKHGHRng9QFhRCMbYAcVpn69smSGcq3f36xjgVVWThj4qqLbTLlq7Ssj8B+fIQ1EuCEGI2lKsyQeIw==}

  iterator.prototype@1.1.5:
    resolution: {integrity: sha512-H0dkQoCa3b2VEeKQBOxFph+JAbcrQdE7KC0UkqwpLmv2EC4P41QXP+rqo9wYodACiG5/WM5s9oDApTU8utwj9g==}
    engines: {node: '>= 0.4'}

  jiti@2.6.1:
    resolution: {integrity: sha512-ekilCSN1jwRvIbgeg/57YFh8qQDNbwDb9xT/qu2DAHbFFZUicIl4ygVaAvzveMhMVr3LnpSKTNnwt8PoOfmKhQ==}
    hasBin: true

  jose@5.10.0:
    resolution: {integrity: sha512-s+3Al/p9g32Iq+oqXxkW//7jk2Vig6FF1CFqzVXoTUXt2qz89YWbL+OwS17NFYEvxC35n0FKeGO2LGYSxeM2Gg==}

  jose@6.1.0:
    resolution: {integrity: sha512-TTQJyoEoKcC1lscpVDCSsVgYzUDg/0Bt3WE//WiTPK6uOCQC2KZS4MpugbMWt/zyjkopgZoXhZuCi00gLudfUA==}

  js-tokens@4.0.0:
    resolution: {integrity: sha512-RdJUflcE3cUzKiMqQgsCu06FPu9UdIJO0beYbPhHN4k6apgJtifcoCtT9bcxOpYBtpD2kCM6Sbzg4CausW/PKQ==}

  js-yaml@4.1.0:
    resolution: {integrity: sha512-wpxZs9NoxZaJESJGIZTyDEaYpl0FKSA+FB9aJiyemKhMwkxQg63h4T1KJgUGHpTqPDNRcmmYLugrRjJlBtWvRA==}
    hasBin: true

  json-buffer@3.0.1:
    resolution: {integrity: sha512-4bV5BfR2mqfQTJm+V5tPPdf+ZpuhiIvTuAB5g8kcrXOZpTT/QwwVRWBywX1ozr6lEuPdbHxwaJlm9G6mI2sfSQ==}

  json-schema-traverse@0.4.1:
    resolution: {integrity: sha512-xbbCH5dCYU5T8LcEhhuh7HJ88HXuW3qsI3Y0zOZFKfZEHcpWiHU/Jxzk629Brsab/mMiHQti9wMP+845RPe3Vg==}

  json-stable-stringify-without-jsonify@1.0.1:
    resolution: {integrity: sha512-Bdboy+l7tA3OGW6FjyFHWkP5LuByj1Tk33Ljyq0axyzdk9//JSi2u3fP1QSmd1KNwq6VOKYGlAu87CisVir6Pw==}

  json5@1.0.2:
    resolution: {integrity: sha512-g1MWMLBiz8FKi1e4w0UyVL3w+iJceWAFBAaBnnGKOpNa5f8TLktkbre1+s6oICydWAm+HRUGTmI+//xv2hvXYA==}
    hasBin: true

  jsx-ast-utils@3.3.5:
    resolution: {integrity: sha512-ZZow9HBI5O6EPgSJLUb8n2NKgmVWTwCvHGwFuJlMjvLFqlGG6pjirPhtdsseaLZjSibD8eegzmYpUZwoIlj2cQ==}
    engines: {node: '>=4.0'}

  keyv@4.5.4:
    resolution: {integrity: sha512-oxVHkHR/EJf2CNXnWxRLW6mg7JyCCUcG0DtEGmL2ctUo1PNTin1PUil+r/+4r5MpVgC/fn1kjsx7mjSujKqIpw==}

  language-subtag-registry@0.3.23:
    resolution: {integrity: sha512-0K65Lea881pHotoGEa5gDlMxt3pctLi2RplBb7Ezh4rRdLEOtgi7n4EwK9lamnUCkKBqaeKRVebTq6BAxSkpXQ==}

  language-tags@1.0.9:
    resolution: {integrity: sha512-MbjN408fEndfiQXbFQ1vnd+1NoLDsnQW41410oQBXiyXDMYH5z505juWa4KUE1LqxRC7DgOgZDbKLxHIwm27hA==}
    engines: {node: '>=0.10'}

  levn@0.4.1:
    resolution: {integrity: sha512-+bT2uH4E5LGE7h/n3evcS/sQlJXCpIp6ym8OWJ5eV6+67Dsql/LaaT7qJBAt2rzfoa/5QBGBhxDix1dMt2kQKQ==}
    engines: {node: '>= 0.8.0'}

  lightningcss-android-arm64@1.30.2:
    resolution: {integrity: sha512-BH9sEdOCahSgmkVhBLeU7Hc9DWeZ1Eb6wNS6Da8igvUwAe0sqROHddIlvU06q3WyXVEOYDZ6ykBZQnjTbmo4+A==}
    engines: {node: '>= 12.0.0'}
    cpu: [arm64]
    os: [android]

  lightningcss-darwin-arm64@1.30.2:
    resolution: {integrity: sha512-ylTcDJBN3Hp21TdhRT5zBOIi73P6/W0qwvlFEk22fkdXchtNTOU4Qc37SkzV+EKYxLouZ6M4LG9NfZ1qkhhBWA==}
    engines: {node: '>= 12.0.0'}
    cpu: [arm64]
    os: [darwin]

  lightningcss-darwin-x64@1.30.2:
    resolution: {integrity: sha512-oBZgKchomuDYxr7ilwLcyms6BCyLn0z8J0+ZZmfpjwg9fRVZIR5/GMXd7r9RH94iDhld3UmSjBM6nXWM2TfZTQ==}
    engines: {node: '>= 12.0.0'}
    cpu: [x64]
    os: [darwin]

  lightningcss-freebsd-x64@1.30.2:
    resolution: {integrity: sha512-c2bH6xTrf4BDpK8MoGG4Bd6zAMZDAXS569UxCAGcA7IKbHNMlhGQ89eRmvpIUGfKWNVdbhSbkQaWhEoMGmGslA==}
    engines: {node: '>= 12.0.0'}
    cpu: [x64]
    os: [freebsd]

  lightningcss-linux-arm-gnueabihf@1.30.2:
    resolution: {integrity: sha512-eVdpxh4wYcm0PofJIZVuYuLiqBIakQ9uFZmipf6LF/HRj5Bgm0eb3qL/mr1smyXIS1twwOxNWndd8z0E374hiA==}
    engines: {node: '>= 12.0.0'}
    cpu: [arm]
    os: [linux]

  lightningcss-linux-arm64-gnu@1.30.2:
    resolution: {integrity: sha512-UK65WJAbwIJbiBFXpxrbTNArtfuznvxAJw4Q2ZGlU8kPeDIWEX1dg3rn2veBVUylA2Ezg89ktszWbaQnxD/e3A==}
    engines: {node: '>= 12.0.0'}
    cpu: [arm64]
    os: [linux]

  lightningcss-linux-arm64-musl@1.30.2:
    resolution: {integrity: sha512-5Vh9dGeblpTxWHpOx8iauV02popZDsCYMPIgiuw97OJ5uaDsL86cnqSFs5LZkG3ghHoX5isLgWzMs+eD1YzrnA==}
    engines: {node: '>= 12.0.0'}
    cpu: [arm64]
    os: [linux]

  lightningcss-linux-x64-gnu@1.30.2:
    resolution: {integrity: sha512-Cfd46gdmj1vQ+lR6VRTTadNHu6ALuw2pKR9lYq4FnhvgBc4zWY1EtZcAc6EffShbb1MFrIPfLDXD6Xprbnni4w==}
    engines: {node: '>= 12.0.0'}
    cpu: [x64]
    os: [linux]

  lightningcss-linux-x64-musl@1.30.2:
    resolution: {integrity: sha512-XJaLUUFXb6/QG2lGIW6aIk6jKdtjtcffUT0NKvIqhSBY3hh9Ch+1LCeH80dR9q9LBjG3ewbDjnumefsLsP6aiA==}
    engines: {node: '>= 12.0.0'}
    cpu: [x64]
    os: [linux]

  lightningcss-win32-arm64-msvc@1.30.2:
    resolution: {integrity: sha512-FZn+vaj7zLv//D/192WFFVA0RgHawIcHqLX9xuWiQt7P0PtdFEVaxgF9rjM/IRYHQXNnk61/H/gb2Ei+kUQ4xQ==}
    engines: {node: '>= 12.0.0'}
    cpu: [arm64]
    os: [win32]

  lightningcss-win32-x64-msvc@1.30.2:
    resolution: {integrity: sha512-5g1yc73p+iAkid5phb4oVFMB45417DkRevRbt/El/gKXJk4jid+vPFF/AXbxn05Aky8PapwzZrdJShv5C0avjw==}
    engines: {node: '>= 12.0.0'}
    cpu: [x64]
    os: [win32]

  lightningcss@1.30.2:
    resolution: {integrity: sha512-utfs7Pr5uJyyvDETitgsaqSyjCb2qNRAtuqUeWIAKztsOYdcACf2KtARYXg2pSvhkt+9NfoaNY7fxjl6nuMjIQ==}
    engines: {node: '>= 12.0.0'}

  livekit-client@2.15.12:
    resolution: {integrity: sha512-OtHKeME2DHKsGZ3zCnBHWJ2OFYJ/k+Kw+XdxiHRDk5Btj7AqiZ8ayBfgAH0P7ot5RpmgzVRN0upiBZyce/3gGQ==}
    peerDependencies:
      '@types/dom-mediacapture-record': ^1

  livekit-server-sdk@2.14.0:
    resolution: {integrity: sha512-7lZBkiVOOnPIYz6XyQ9teVxlkLQVve7JFuiYgLkYQCLZQLSZPjIboqP1ZocbLbPx4ijceYwVfOZHktF0YbfvVw==}
    engines: {node: '>=18'}

  locate-path@6.0.0:
    resolution: {integrity: sha512-iPZK6eYjbxRu3uB4/WZ3EsEIMJFMqAoopl3R+zuq0UjcAm/MO6KCweDgPfP3elTztoKP3KtnVHxTn2NHBSDVUw==}
    engines: {node: '>=10'}

  lodash.merge@4.6.2:
    resolution: {integrity: sha512-0KpjqXRVvrYyCsX1swR/XTK0va6VQkQM6MNo7PqW77ByjAhoARA8EfrP1N4+KlKj8YS0ZUCtRT/YUuhyYDujIQ==}

  loglevel@1.9.2:
    resolution: {integrity: sha512-HgMmCqIJSAKqo68l0rS2AanEWfkxaZ5wNiEFb5ggm08lDs9Xl2KxBlX3PTcaD2chBM1gXAYf491/M2Rv8Jwayg==}
    engines: {node: '>= 0.6.0'}

  loose-envify@1.4.0:
    resolution: {integrity: sha512-lyuxPGr/Wfhrlem2CL/UcnUc1zcqKAImBDzukY7Y5F/yQiNdko6+fRLevlw1HgMySw7f611UIY408EtxRSoK3Q==}
    hasBin: true

  lucide-react@0.547.0:
    resolution: {integrity: sha512-YLChGBWKq8ynr1UWP8WWRPhHhyuBAXfSBnHSgfoj51L//9TU3d0zvxpigf5C1IJ4vnEoTzthl5awPK55PiZhdA==}
    peerDependencies:
      react: ^16.5.1 || ^17.0.0 || ^18.0.0 || ^19.0.0

  magic-string@0.30.19:
    resolution: {integrity: sha512-2N21sPY9Ws53PZvsEpVtNuSW+ScYbQdp4b9qUaL+9QkHUrGFKo56Lg9Emg5s9V/qrtNBmiR01sYhUOwu3H+VOw==}

  map-obj@5.0.0:
    resolution: {integrity: sha512-2L3MIgJynYrZ3TYMriLDLWocz15okFakV6J12HXvMXDHui2x/zgChzg1u9mFFGbbGWE+GsLpQByt4POb9Or+uA==}
    engines: {node: ^12.20.0 || ^14.13.1 || >=16.0.0}

  math-intrinsics@1.1.0:
    resolution: {integrity: sha512-/IXtbwEk5HTPyEwyKX6hGkYXxM9nbj64B+ilVJnC/R6B0pH5G4V3b0pVbL7DBj4tkhBAppbQUlf6F6Xl9LHu1g==}
    engines: {node: '>= 0.4'}

  merge2@1.4.1:
    resolution: {integrity: sha512-8q7VEgMJW4J8tcfVPy8g09NcQwZdbwFEqhe/WZkoIzjn/3TGDwtOCYtXGxA3O8tPzpczCCDgv+P2P5y00ZJOOg==}
    engines: {node: '>= 8'}

  micromatch@4.0.8:
    resolution: {integrity: sha512-PXwfBhYu0hBCPw8Dn0E+WDYb7af3dSLVWKi3HGv84IdF4TyFoC0ysxFd0Goxw7nSv4T/PzEJQxsYsEiFCKo2BA==}
    engines: {node: '>=8.6'}

  minimatch@3.1.2:
    resolution: {integrity: sha512-J7p63hRiAjw1NDEww1W7i37+ByIrOWO5XQQAzZ3VOcL0PNybwpfmV/N05zFAzwQ9USyEcX6t3UO+K5aqBQOIHw==}

  minimatch@9.0.5:
    resolution: {integrity: sha512-G6T0ZX48xgozx7587koeX9Ys2NYy6Gmv//P89sEte9V9whIapMNF4idKxnW2QtCcLiTWlb/wfCabAtAFWhhBow==}
    engines: {node: '>=16 || 14 >=14.17'}

  minimist@1.2.8:
    resolution: {integrity: sha512-2yyAR8qBkN3YuheJanUpWC5U3bb5osDywNB8RzDVlDwDHbocAJveqqj1u8+SVD7jkWT4yvsHCpWqqWqAxb0zCA==}

  ms@2.1.3:
    resolution: {integrity: sha512-6FlzubTLZG3J2a/NVCAleEhjzq5oxgHyaCU9yYXvcLsvoVaHJq/s5xXI6/XXP6tz7R9xAOtHnSO/tXtF3WRTlA==}

  nanoid@3.3.11:
    resolution: {integrity: sha512-N8SpfPUnUp1bK+PMYW8qSWdl9U+wwNWI4QKxOYDy9JAro3WMX7p2OeVRF9v+347pnakNevPmiHhNmZ2HbFA76w==}
    engines: {node: ^10 || ^12 || ^13.7 || ^14 || >=15.0.1}
    hasBin: true

  napi-postinstall@0.3.4:
    resolution: {integrity: sha512-PHI5f1O0EP5xJ9gQmFGMS6IZcrVvTjpXjz7Na41gTE7eE2hK11lg04CECCYEEjdc17EV4DO+fkGEtt7TpTaTiQ==}
    engines: {node: ^12.20.0 || ^14.18.0 || >=16.0.0}
    hasBin: true

  natural-compare@1.4.0:
    resolution: {integrity: sha512-OWND8ei3VtNC9h7V60qff3SVobHr996CTwgxubgyQYEpg290h9J0buyECNNJexkFm5sOajh5G116RYA1c8ZMSw==}

  next@15.5.6:
    resolution: {integrity: sha512-zTxsnI3LQo3c9HSdSf91O1jMNsEzIXDShXd4wVdg9y5shwLqBXi4ZtUUJyB86KGVSJLZx0PFONvO54aheGX8QQ==}
    engines: {node: ^18.18.0 || ^19.8.0 || >= 20.0.0}
    hasBin: true
    peerDependencies:
      '@opentelemetry/api': ^1.1.0
      '@playwright/test': ^1.51.1
      babel-plugin-react-compiler: '*'
      react: ^18.2.0 || 19.0.0-rc-de68d2f4-20241204 || ^19.0.0
      react-dom: ^18.2.0 || 19.0.0-rc-de68d2f4-20241204 || ^19.0.0
      sass: ^1.3.0
    peerDependenciesMeta:
      '@opentelemetry/api':
        optional: true
      '@playwright/test':
        optional: true
      babel-plugin-react-compiler:
        optional: true
      sass:
        optional: true

  object-assign@4.1.1:
    resolution: {integrity: sha512-rJgTQnkUnH1sFw8yT6VSU3zD3sWmu6sZhIseY8VX+GRu3P6F7Fu+JNDoXfklElbLJSnc3FUQHVe4cU5hj+BcUg==}
    engines: {node: '>=0.10.0'}

  object-inspect@1.13.4:
    resolution: {integrity: sha512-W67iLl4J2EXEGTbfeHCffrjDfitvLANg0UlX3wFUUSTx92KXRFegMHUVgSqE+wvhAbi4WqjGg9czysTV2Epbew==}
    engines: {node: '>= 0.4'}

  object-keys@1.1.1:
    resolution: {integrity: sha512-NuAESUOUMrlIXOfHKzD6bpPu3tYt3xvjNdRIQ+FeT0lNb4K8WR70CaDxhuNguS2XG+GjkyMwOzsN5ZktImfhLA==}
    engines: {node: '>= 0.4'}

  object.assign@4.1.7:
    resolution: {integrity: sha512-nK28WOo+QIjBkDduTINE4JkF/UJJKyf2EJxvJKfblDpyg0Q+pkOHNTL0Qwy6NP6FhE/EnzV73BxxqcJaXY9anw==}
    engines: {node: '>= 0.4'}

  object.entries@1.1.9:
    resolution: {integrity: sha512-8u/hfXFRBD1O0hPUjioLhoWFHRmt6tKA4/vZPyckBr18l1KE9uHrFaFaUi8MDRTpi4uak2goyPTSNJLXX2k2Hw==}
    engines: {node: '>= 0.4'}

  object.fromentries@2.0.8:
    resolution: {integrity: sha512-k6E21FzySsSK5a21KRADBd/NGneRegFO5pLHfdQLpRDETUNJueLXs3WCzyQ3tFRDYgbq3KHGXfTbi2bs8WQ6rQ==}
    engines: {node: '>= 0.4'}

  object.groupby@1.0.3:
    resolution: {integrity: sha512-+Lhy3TQTuzXI5hevh8sBGqbmurHbbIjAi0Z4S63nthVLmLxfbj4T54a4CfZrXIrt9iP4mVAPYMo/v99taj3wjQ==}
    engines: {node: '>= 0.4'}

  object.values@1.2.1:
    resolution: {integrity: sha512-gXah6aZrcUxjWg2zR2MwouP2eHlCBzdV4pygudehaKXSGW4v2AsRQUK+lwwXhii6KFZcunEnmSUoYp5CXibxtA==}
    engines: {node: '>= 0.4'}

  optionator@0.9.4:
    resolution: {integrity: sha512-6IpQ7mKUxRcZNLIObR0hz7lxsapSSIYNZJwXPGeF0mTVqGKFIXj1DQcMoT22S3ROcLyY/rz0PWaWZ9ayWmad9g==}
    engines: {node: '>= 0.8.0'}

  own-keys@1.0.1:
    resolution: {integrity: sha512-qFOyK5PjiWZd+QQIh+1jhdb9LpxTF0qs7Pm8o5QHYZ0M3vKqSqzsZaEB6oWlxZ+q2sJBMI/Ktgd2N5ZwQoRHfg==}
    engines: {node: '>= 0.4'}

  p-limit@3.1.0:
    resolution: {integrity: sha512-TYOanM3wGwNGsZN2cVTYPArw454xnXj5qmWF1bEoAc4+cU/ol7GVh7odevjp1FNHduHc3KZMcFduxU5Xc6uJRQ==}
    engines: {node: '>=10'}

  p-locate@5.0.0:
    resolution: {integrity: sha512-LaNjtRWUBY++zB5nE/NwcaoMylSPk+S+ZHNB1TzdbMJMny6dynpAGt7X/tl/QYq3TIeE6nxHppbo2LGymrG5Pw==}
    engines: {node: '>=10'}

  parent-module@1.0.1:
    resolution: {integrity: sha512-GQ2EWRpQV8/o+Aw8YqtfZZPfNRWZYkbidE9k5rpl/hC3vtHHBfGm2Ifi6qWV+coDGkrUKZAxE3Lot5kcsRlh+g==}
    engines: {node: '>=6'}

  path-exists@4.0.0:
    resolution: {integrity: sha512-ak9Qy5Q7jYb2Wwcey5Fpvg2KoAc/ZIhLSLOSBmRmygPsGwkVVt0fZa0qrtMz+m6tJTAHfZQ8FnmB4MG4LWy7/w==}
    engines: {node: '>=8'}

  path-key@3.1.1:
    resolution: {integrity: sha512-ojmeN0qd+y0jszEtoY48r0Peq5dwMEkIlCOu6Q5f41lfkswXuKtYrhgoTpLnyIcHm24Uhqx+5Tqm2InSwLhE6Q==}
    engines: {node: '>=8'}

  path-parse@1.0.7:
    resolution: {integrity: sha512-LDJzPVEEEPR+y48z93A0Ed0yXb8pAByGWo/k5YYdYgpY2/2EsOsksJrq7lOHxryrVOn1ejG6oAp8ahvOIQD8sw==}

  picocolors@1.1.1:
    resolution: {integrity: sha512-xceH2snhtb5M9liqDsmEw56le376mTZkEX/jEb/RxNFyegNul7eNslCXP9FDj/Lcu0X8KEyMceP2ntpaHrDEVA==}

  picomatch@2.3.1:
    resolution: {integrity: sha512-JU3teHTNjmE2VCGFzuY8EXzCDVwEqB2a8fsIvwaStHhAWJEeVd1o1QD80CU6+ZdEXXSLbSsuLwJjkCBWqRQUVA==}
    engines: {node: '>=8.6'}

  picomatch@4.0.3:
    resolution: {integrity: sha512-5gTmgEY/sqK6gFXLIsQNH19lWb4ebPDLA4SdLP7dsWkIXHWlG66oPuVvXSGFPppYZz8ZDZq0dYYrbHfBCVUb1Q==}
    engines: {node: '>=12'}

  possible-typed-array-names@1.1.0:
    resolution: {integrity: sha512-/+5VFTchJDoVj3bhoqi6UeymcD00DAwb1nJwamzPvHEszJ4FpF6SNNbUbOS8yI56qHzdV8eK0qEfOSiodkTdxg==}
    engines: {node: '>= 0.4'}

  postcss@8.4.31:
    resolution: {integrity: sha512-PS08Iboia9mts/2ygV3eLpY5ghnUcfLV/EXTOW1E2qYxJKGGBUtNjN76FYHnMs36RmARn41bC0AZmn+rR0OVpQ==}
    engines: {node: ^10 || ^12 || >=14}

  postcss@8.5.6:
    resolution: {integrity: sha512-3Ybi1tAuwAP9s0r1UQ2J4n5Y0G05bJkpUIO0/bI9MhwmD70S5aTWbXGBwxHrelT+XM1k6dM0pk+SwNkpTRN7Pg==}
    engines: {node: ^10 || ^12 || >=14}

  prelude-ls@1.2.1:
    resolution: {integrity: sha512-vkcDPrRZo1QZLbn5RLGPpg/WmIQ65qoWWhcGKf/b5eplkkarX0m9z8ppCat4mlOqUsWpyNuYgO3VRyrYHSzX5g==}
    engines: {node: '>= 0.8.0'}

  prop-types@15.8.1:
    resolution: {integrity: sha512-oj87CgZICdulUohogVAR7AjlC0327U4el4L6eAvOqCeudMDVU0NThNaV+b9Df4dXgSP1gXMTnPdhfe/2qDH5cg==}

  punycode@2.3.1:
    resolution: {integrity: sha512-vYt7UD1U9Wg6138shLtLOvdAu+8DsC/ilFtEVHcH+wydcSpNE20AfSOduf6MkRFahL5FY7X1oU7nKVZFtfq8Fg==}
    engines: {node: '>=6'}

  queue-microtask@1.2.3:
    resolution: {integrity: sha512-NuaNSa6flKT5JaSYQzJok04JzTL1CA6aGhv5rfLW3PgqA+M2ChpZQnAC8h8i4ZFkBS8X5RqkDBHA7r4hej3K9A==}

  quick-lru@6.1.2:
    resolution: {integrity: sha512-AAFUA5O1d83pIHEhJwWCq/RQcRukCkn/NSm2QsTEMle5f2hP0ChI2+3Xb051PZCkLryI/Ir1MVKviT2FIloaTQ==}
    engines: {node: '>=12'}

  react-dom@19.1.0:
    resolution: {integrity: sha512-Xs1hdnE+DyKgeHJeJznQmYMIBG3TKIHJJT95Q58nHLSrElKlGQqDTR2HQ9fx5CN/Gk6Vh/kupBTDLU11/nDk/g==}
    peerDependencies:
      react: ^19.1.0

  react-is@16.13.1:
    resolution: {integrity: sha512-24e6ynE2H+OKt4kqsOvNd8kBpV65zoxbA4BVsEOB3ARVWQki/DHzaUoC5KuON/BiccDaCCTZBuOcfZs70kR8bQ==}

  react@19.1.0:
    resolution: {integrity: sha512-FS+XFBNvn3GTAWq26joslQgWNoFu08F4kl0J4CgdNKADkdSGXQyTCnKteIAJy96Br6YbpEU1LSzV5dYtjMkMDg==}
    engines: {node: '>=0.10.0'}

  reflect.getprototypeof@1.0.10:
    resolution: {integrity: sha512-00o4I+DVrefhv+nX0ulyi3biSHCPDe+yLv5o/p6d/UVlirijB8E16FtfwSAi4g3tcqrQ4lRAqQSoFEZJehYEcw==}
    engines: {node: '>= 0.4'}

  regexp.prototype.flags@1.5.4:
    resolution: {integrity: sha512-dYqgNSZbDwkaJ2ceRd9ojCGjBq+mOm9LmtXnAnEGyHhN/5R7iDW2TRw3h+o/jCFxus3P2LfWIIiwowAjANm7IA==}
    engines: {node: '>= 0.4'}

  resolve-from@4.0.0:
    resolution: {integrity: sha512-pb/MYmXstAkysRFx8piNI1tGFNQIFA3vkE3Gq4EuA1dF6gHp/+vgZqsCGJapvy8N3Q+4o7FwvquPJcnZ7RYy4g==}
    engines: {node: '>=4'}

  resolve-pkg-maps@1.0.0:
    resolution: {integrity: sha512-seS2Tj26TBVOC2NIc2rOe2y2ZO7efxITtLZcGSOnHHNOQ7CkiUBfw0Iw2ck6xkIhPwLhKNLS8BO+hEpngQlqzw==}

  resolve@1.22.11:
    resolution: {integrity: sha512-RfqAvLnMl313r7c9oclB1HhUEAezcpLjz95wFH4LVuhk9JF/r22qmVP9AMmOU4vMX7Q8pN8jwNg/CSpdFnMjTQ==}
    engines: {node: '>= 0.4'}
    hasBin: true

  resolve@2.0.0-next.5:
    resolution: {integrity: sha512-U7WjGVG9sH8tvjW5SmGbQuui75FiyjAX72HX15DwBBwF9dNiQZRQAg9nnPhYy+TUnE0+VcrttuvNI8oSxZcocA==}
    hasBin: true

  reusify@1.1.0:
    resolution: {integrity: sha512-g6QUff04oZpHs0eG5p83rFLhHeV00ug/Yf9nZM6fLeUrPguBTkTQOdpAWWspMh55TZfVQDPaN3NQJfbVRAxdIw==}
    engines: {iojs: '>=1.0.0', node: '>=0.10.0'}

  run-parallel@1.2.0:
    resolution: {integrity: sha512-5l4VyZR86LZ/lDxZTR6jqL8AFE2S0IFLMP26AbjsLVADxHdhB/c0GUsH+y39UfCi3dzz8OlQuPmnaJOMoDHQBA==}

  rxjs@7.8.2:
    resolution: {integrity: sha512-dhKf903U/PQZY6boNNtAGdWbG85WAbjT/1xYoZIC7FAY0yWapOBQVsVrDl58W86//e1VpMNBtRV4MaXfdMySFA==}

  safe-array-concat@1.1.3:
    resolution: {integrity: sha512-AURm5f0jYEOydBj7VQlVvDrjeFgthDdEF5H1dP+6mNpoXOMo1quQqJ4wvJDyRZ9+pO3kGWoOdmV08cSv2aJV6Q==}
    engines: {node: '>=0.4'}

  safe-push-apply@1.0.0:
    resolution: {integrity: sha512-iKE9w/Z7xCzUMIZqdBsp6pEQvwuEebH4vdpjcDWnyzaI6yl6O9FHvVpmGelvEHNsoY6wGblkxR6Zty/h00WiSA==}
    engines: {node: '>= 0.4'}

  safe-regex-test@1.1.0:
    resolution: {integrity: sha512-x/+Cz4YrimQxQccJf5mKEbIa1NzeCRNI5Ecl/ekmlYaampdNLPalVyIcCZNNH3MvmqBugV5TMYZXv0ljslUlaw==}
    engines: {node: '>= 0.4'}

  scheduler@0.26.0:
    resolution: {integrity: sha512-NlHwttCI/l5gCPR3D1nNXtWABUmBwvZpEQiD4IXSbIDq8BzLIK/7Ir5gTFSGZDUu37K5cMNp0hFtzO38sC7gWA==}

  sdp-transform@2.15.0:
    resolution: {integrity: sha512-KrOH82c/W+GYQ0LHqtr3caRpM3ITglq3ljGUIb8LTki7ByacJZ9z+piSGiwZDsRyhQbYBOBJgr2k6X4BZXi3Kw==}
    hasBin: true

  sdp@3.2.1:
    resolution: {integrity: sha512-lwsAIzOPlH8/7IIjjz3K0zYBk7aBVVcvjMwt3M4fLxpjMYyy7i3I97SLHebgn4YBjirkzfp3RvRDWSKsh/+WFw==}

  semver@6.3.1:
    resolution: {integrity: sha512-BR7VvDCVHO+q2xBEWskxS6DJE1qRnb7DxzUrogb71CWoSficBxYsiAGd+Kl0mmq/MprG9yArRkyrQxTO6XjMzA==}
    hasBin: true

  semver@7.7.3:
    resolution: {integrity: sha512-SdsKMrI9TdgjdweUSR9MweHA4EJ8YxHn8DFaDisvhVlUOe4BF1tLD7GAj0lIqWVl+dPb/rExr0Btby5loQm20Q==}
    engines: {node: '>=10'}
    hasBin: true

  set-function-length@1.2.2:
    resolution: {integrity: sha512-pgRc4hJ4/sNjWCSS9AmnS40x3bNMDTknHgL5UaMBTMyJnU90EgWh1Rz+MC9eFu4BuN/UwZjKQuY/1v3rM7HMfg==}
    engines: {node: '>= 0.4'}

  set-function-name@2.0.2:
    resolution: {integrity: sha512-7PGFlmtwsEADb0WYyvCMa1t+yke6daIG4Wirafur5kcf+MhUnPms1UeR0CKQdTZD81yESwMHbtn+TR+dMviakQ==}
    engines: {node: '>= 0.4'}

  set-proto@1.0.0:
    resolution: {integrity: sha512-RJRdvCo6IAnPdsvP/7m6bsQqNnn1FCBX5ZNtFL98MmFF/4xAIJTIg1YbHW5DC2W5SKZanrC6i4HsJqlajw/dZw==}
    engines: {node: '>= 0.4'}

  sharp@0.34.4:
    resolution: {integrity: sha512-FUH39xp3SBPnxWvd5iib1X8XY7J0K0X7d93sie9CJg2PO8/7gmg89Nve6OjItK53/MlAushNNxteBYfM6DEuoA==}
    engines: {node: ^18.17.0 || ^20.3.0 || >=21.0.0}

  shebang-command@2.0.0:
    resolution: {integrity: sha512-kHxr2zZpYtdmrN1qDjrrX/Z1rR1kG8Dx+gkpK1G4eXmvXswmcE1hTWBWYUzlraYw1/yZp6YuDY77YtvbN0dmDA==}
    engines: {node: '>=8'}

  shebang-regex@3.0.0:
    resolution: {integrity: sha512-7++dFhtcx3353uBaq8DDR4NuxBetBzC7ZQOhmTQInHEd6bSrXdiEyzCvG07Z44UYdLShWUyXt5M/yhz8ekcb1A==}
    engines: {node: '>=8'}

  side-channel-list@1.0.0:
    resolution: {integrity: sha512-FCLHtRD/gnpCiCHEiJLOwdmFP+wzCmDEkc9y7NsYxeF4u7Btsn1ZuwgwJGxImImHicJArLP4R0yX4c2KCrMrTA==}
    engines: {node: '>= 0.4'}

  side-channel-map@1.0.1:
    resolution: {integrity: sha512-VCjCNfgMsby3tTdo02nbjtM/ewra6jPHmpThenkTYh8pG9ucZ/1P8So4u4FGBek/BjpOVsDCMoLA/iuBKIFXRA==}
    engines: {node: '>= 0.4'}

  side-channel-weakmap@1.0.2:
    resolution: {integrity: sha512-WPS/HvHQTYnHisLo9McqBHOJk2FkHO/tlpvldyrnem4aeQp4hai3gythswg6p01oSoTl58rcpiFAjF2br2Ak2A==}
    engines: {node: '>= 0.4'}

  side-channel@1.1.0:
    resolution: {integrity: sha512-ZX99e6tRweoUXqR+VBrslhda51Nh5MTQwou5tnUDgbtyM0dBgmhEDtWGP/xbKn6hqfPRHujUNwz5fy/wbbhnpw==}
    engines: {node: '>= 0.4'}

  source-map-js@1.2.1:
    resolution: {integrity: sha512-UXWMKhLOwVKb728IUtQPXxfYU+usdybtUrK/8uGE8CQMvrhOpwvzDBwj0QhSL7MQc7vIsISBG8VQ8+IDQxpfQA==}
    engines: {node: '>=0.10.0'}

  stable-hash@0.0.5:
    resolution: {integrity: sha512-+L3ccpzibovGXFK+Ap/f8LOS0ahMrHTf3xu7mMLSpEGU0EO9ucaysSylKo9eRDFNhWve/y275iPmIZ4z39a9iA==}

  stop-iteration-iterator@1.1.0:
    resolution: {integrity: sha512-eLoXW/DHyl62zxY4SCaIgnRhuMr6ri4juEYARS8E6sCEqzKpOiE521Ucofdx+KnDZl5xmvGYaaKCk5FEOxJCoQ==}
    engines: {node: '>= 0.4'}

  string.prototype.includes@2.0.1:
    resolution: {integrity: sha512-o7+c9bW6zpAdJHTtujeePODAhkuicdAryFsfVKwA+wGw89wJ4GTY484WTucM9hLtDEOpOvI+aHnzqnC5lHp4Rg==}
    engines: {node: '>= 0.4'}

  string.prototype.matchall@4.0.12:
    resolution: {integrity: sha512-6CC9uyBL+/48dYizRf7H7VAYCMCNTBeM78x/VTUe9bFEaxBepPJDa1Ow99LqI/1yF7kuy7Q3cQsYMrcjGUcskA==}
    engines: {node: '>= 0.4'}

  string.prototype.repeat@1.0.0:
    resolution: {integrity: sha512-0u/TldDbKD8bFCQ/4f5+mNRrXwZ8hg2w7ZR8wa16e8z9XpePWl3eGEcUD0OXpEH/VJH/2G3gjUtR3ZOiBe2S/w==}

  string.prototype.trim@1.2.10:
    resolution: {integrity: sha512-Rs66F0P/1kedk5lyYyH9uBzuiI/kNRmwJAR9quK6VOtIpZ2G+hMZd+HQbbv25MgCA6gEffoMZYxlTod4WcdrKA==}
    engines: {node: '>= 0.4'}

  string.prototype.trimend@1.0.9:
    resolution: {integrity: sha512-G7Ok5C6E/j4SGfyLCloXTrngQIQU3PWtXGst3yM7Bea9FRURf1S42ZHlZZtsNque2FN2PoUhfZXYLNWwEr4dLQ==}
    engines: {node: '>= 0.4'}

  string.prototype.trimstart@1.0.8:
    resolution: {integrity: sha512-UXSH262CSZY1tfu3G3Secr6uGLCFVPMhIqHjlgCUtCCcgihYc/xKs9djMTMUOb2j1mVSeU8EU6NWc/iQKU6Gfg==}
    engines: {node: '>= 0.4'}

  strip-bom@3.0.0:
    resolution: {integrity: sha512-vavAMRXOgBVNF6nyEEmL3DBK19iRpDcoIwW+swQ+CbGiu7lju6t+JklA1MHweoWtadgt4ISVUsXLyDq34ddcwA==}
    engines: {node: '>=4'}

  strip-json-comments@3.1.1:
    resolution: {integrity: sha512-6fPc+R4ihwqP6N/aIv2f1gMH8lOVtWQHoqC4yK6oSDVVocumAsfCqjkXnqiYMhmMwS/mEHLp7Vehlt3ql6lEig==}
    engines: {node: '>=8'}

  styled-jsx@5.1.6:
    resolution: {integrity: sha512-qSVyDTeMotdvQYoHWLNGwRFJHC+i+ZvdBRYosOFgC+Wg1vx4frN2/RG/NA7SYqqvKNLf39P2LSRA2pu6n0XYZA==}
    engines: {node: '>= 12.0.0'}
    peerDependencies:
      '@babel/core': '*'
      babel-plugin-macros: '*'
      react: '>= 16.8.0 || 17.x.x || ^18.0.0-0 || ^19.0.0-0'
    peerDependenciesMeta:
      '@babel/core':
        optional: true
      babel-plugin-macros:
        optional: true

  supports-color@7.2.0:
    resolution: {integrity: sha512-qpCAvRl9stuOHveKsn7HncJRvv501qIacKzQlO/+Lwxc9+0q2wLyv4Dfvt80/DPn2pqOBsJdDiogXGR9+OvwRw==}
    engines: {node: '>=8'}

  supports-preserve-symlinks-flag@1.0.0:
    resolution: {integrity: sha512-ot0WnXS9fgdkgIcePe6RHNk1WA8+muPa6cSjeR3V8K27q9BB1rTE3R1p7Hv0z1ZyAc8s6Vvv8DIyWf681MAt0w==}
    engines: {node: '>= 0.4'}

  tailwindcss@4.1.15:
    resolution: {integrity: sha512-k2WLnWkYFkdpRv+Oby3EBXIyQC8/s1HOFMBUViwtAh6Z5uAozeUSMQlIsn/c6Q2iJzqG6aJT3wdPaRNj70iYxQ==}

  tapable@2.3.0:
    resolution: {integrity: sha512-g9ljZiwki/LfxmQADO3dEY1CbpmXT5Hm2fJ+QaGKwSXUylMybePR7/67YW7jOrrvjEgL1Fmz5kzyAjWVWLlucg==}
    engines: {node: '>=6'}

  tinyglobby@0.2.15:
    resolution: {integrity: sha512-j2Zq4NyQYG5XMST4cbs02Ak8iJUdxRM0XI5QyxXuZOzKOINmWurp3smXu3y5wDcJrptwpSjgXHzIQxR0omXljQ==}
    engines: {node: '>=12.0.0'}

  to-regex-range@5.0.1:
    resolution: {integrity: sha512-65P7iz6X5yEr1cwcgvQxbbIw7Uk3gOy5dIdtZ4rDveLqhrdJP+Li/Hx6tyK0NEb+2GCyneCMJiGqrADCSNk8sQ==}
    engines: {node: '>=8.0'}

  ts-api-utils@2.1.0:
    resolution: {integrity: sha512-CUgTZL1irw8u29bzrOD/nH85jqyc74D6SshFgujOIA7osm2Rz7dYH77agkx7H4FBNxDq7Cjf+IjaX/8zwFW+ZQ==}
    engines: {node: '>=18.12'}
    peerDependencies:
      typescript: '>=4.8.4'

  ts-debounce@4.0.0:
    resolution: {integrity: sha512-+1iDGY6NmOGidq7i7xZGA4cm8DAa6fqdYcvO5Z6yBevH++Bdo9Qt/mN0TzHUgcCcKv1gmh9+W5dHqz8pMWbCbg==}

  tsconfig-paths@3.15.0:
    resolution: {integrity: sha512-2Ac2RgzDe/cn48GvOe3M+o82pEFewD3UPbyoUHHdKasHwJKjds4fLXWf/Ux5kATBKN20oaFGu+jbElp1pos0mg==}

  tslib@2.8.1:
    resolution: {integrity: sha512-oJFu94HQb+KVduSUQL7wnpmqnfmLsOA/nAh6b6EH0wCEoK0/mPeXU6c3wKDV83MkOuHPRHtSXKKU99IBazS/2w==}

  type-check@0.4.0:
    resolution: {integrity: sha512-XleUoc9uwGXqjWwXaUTZAmzMcFZ5858QA2vvx1Ur5xIcixXIP+8LnFDgRplU30us6teqdlskFfu+ae4K79Ooew==}
    engines: {node: '>= 0.8.0'}

  type-fest@4.41.0:
    resolution: {integrity: sha512-TeTSQ6H5YHvpqVwBRcnLDCBnDOHWYu7IvGbHT6N8AOymcr9PJGjc1GTtiWZTYg0NCgYwvnYWEkVChQAr9bjfwA==}
    engines: {node: '>=16'}

  typed-array-buffer@1.0.3:
    resolution: {integrity: sha512-nAYYwfY3qnzX30IkA6AQZjVbtK6duGontcQm1WSG1MD94YLqK0515GNApXkoxKOWMusVssAHWLh9SeaoefYFGw==}
    engines: {node: '>= 0.4'}

  typed-array-byte-length@1.0.3:
    resolution: {integrity: sha512-BaXgOuIxz8n8pIq3e7Atg/7s+DpiYrxn4vdot3w9KbnBhcRQq6o3xemQdIfynqSeXeDrF32x+WvfzmOjPiY9lg==}
    engines: {node: '>= 0.4'}

  typed-array-byte-offset@1.0.4:
    resolution: {integrity: sha512-bTlAFB/FBYMcuX81gbL4OcpH5PmlFHqlCCpAl8AlEzMz5k53oNDvN8p1PNOWLEmI2x4orp3raOFB51tv9X+MFQ==}
    engines: {node: '>= 0.4'}

  typed-array-length@1.0.7:
    resolution: {integrity: sha512-3KS2b+kL7fsuk/eJZ7EQdnEmQoaho/r6KUef7hxvltNA5DR8NAUM+8wJMbJyZ4G9/7i3v5zPBIMN5aybAh2/Jg==}
    engines: {node: '>= 0.4'}

  typed-emitter@2.1.0:
    resolution: {integrity: sha512-g/KzbYKbH5C2vPkaXGu8DJlHrGKHLsM25Zg9WuC9pMGfuvT+X25tZQWo5fK1BjBm8+UrVE9LDCvaY0CQk+fXDA==}

  typescript@5.9.3:
    resolution: {integrity: sha512-jl1vZzPDinLr9eUt3J/t7V6FgNEw9QjvBPdysz9KfQDD41fQrC2Y4vKQdiaUpFT4bXlb1RHhLpp8wtm6M5TgSw==}
    engines: {node: '>=14.17'}
    hasBin: true

  unbox-primitive@1.1.0:
    resolution: {integrity: sha512-nWJ91DjeOkej/TA8pXQ3myruKpKEYgqvpw9lz4OPHj/NWFNluYrjbz9j01CJ8yKQd2g4jFoOkINCTW2I5LEEyw==}
    engines: {node: '>= 0.4'}

  undici-types@6.21.0:
    resolution: {integrity: sha512-iwDZqg0QAGrg9Rav5H4n0M64c3mkR59cJ6wQp+7C4nI0gsmExaedaYLNO44eT4AtBBwjbTiGPMlt2Md0T9H9JQ==}

  unrs-resolver@1.11.1:
    resolution: {integrity: sha512-bSjt9pjaEBnNiGgc9rUiHGKv5l4/TGzDmYw3RhnkJGtLhbnnA/5qJj7x3dNDCRx/PJxu774LlH8lCOlB4hEfKg==}

  uri-js@4.4.1:
    resolution: {integrity: sha512-7rKUyy33Q1yc98pQ1DAmLtwX109F7TIfWlW1Ydo8Wl1ii1SeHieeh0HHfPeL2fMXK6z0s8ecKs9frCuLJvndBg==}

  webrtc-adapter@9.0.3:
    resolution: {integrity: sha512-5fALBcroIl31OeXAdd1YUntxiZl1eHlZZWzNg3U4Fn+J9/cGL3eT80YlrsWGvj2ojuz1rZr2OXkgCzIxAZ7vRQ==}
    engines: {node: '>=6.0.0', npm: '>=3.10.0'}

  which-boxed-primitive@1.1.1:
    resolution: {integrity: sha512-TbX3mj8n0odCBFVlY8AxkqcHASw3L60jIuF8jFP78az3C2YhmGvqbHBpAjTRH2/xqYunrJ9g1jSyjCjpoWzIAA==}
    engines: {node: '>= 0.4'}

  which-builtin-type@1.2.1:
    resolution: {integrity: sha512-6iBczoX+kDQ7a3+YJBnh3T+KZRxM/iYNPXicqk66/Qfm1b93iu+yOImkg0zHbj5LNOcNv1TEADiZ0xa34B4q6Q==}
    engines: {node: '>= 0.4'}

  which-collection@1.0.2:
    resolution: {integrity: sha512-K4jVyjnBdgvc86Y6BkaLZEN933SwYOuBFkdmBu9ZfkcAbdVbpITnDmjvZ/aQjRXQrv5EPkTnD1s39GiiqbngCw==}
    engines: {node: '>= 0.4'}

  which-typed-array@1.1.19:
    resolution: {integrity: sha512-rEvr90Bck4WZt9HHFC4DJMsjvu7x+r6bImz0/BrbWb7A2djJ8hnZMrWnHo9F8ssv0OMErasDhftrfROTyqSDrw==}
    engines: {node: '>= 0.4'}

  which@2.0.2:
    resolution: {integrity: sha512-BLI3Tl1TW3Pvl70l3yq3Y64i+awpwXqsGBYWkkqMtnbXgrMD+yj7rhW0kuEDxzJaYXGjEW5ogapKNMEKNMjibA==}
    engines: {node: '>= 8'}
    hasBin: true

  word-wrap@1.2.5:
    resolution: {integrity: sha512-BN22B5eaMMI9UMtjrGd5g5eCYPpCPDUy0FJXbYsaT5zYxjFOckS53SQDE3pWkVoWpHXVb3BrYcEN4Twa55B5cA==}
    engines: {node: '>=0.10.0'}

  yocto-queue@0.1.0:
    resolution: {integrity: sha512-rVksvsnNCdJ/ohGc6xgPwyN8eheCxsiLM8mxuE/t/mOVqJewPuO1miLpTHQiRgTKCLexL4MeAFVagts7HmNZ2Q==}
    engines: {node: '>=10'}

snapshots:

  '@alloc/quick-lru@5.2.0': {}

  '@bufbuild/protobuf@1.10.1': {}

  '@emnapi/core@1.6.0':
    dependencies:
      '@emnapi/wasi-threads': 1.1.0
      tslib: 2.8.1
    optional: true

  '@emnapi/runtime@1.6.0':
    dependencies:
      tslib: 2.8.1
    optional: true

  '@emnapi/wasi-threads@1.1.0':
    dependencies:
      tslib: 2.8.1
    optional: true

  '@eslint-community/eslint-utils@4.9.0(eslint@9.38.0(jiti@2.6.1))':
    dependencies:
      eslint: 9.38.0(jiti@2.6.1)
      eslint-visitor-keys: 3.4.3

  '@eslint-community/regexpp@4.12.1': {}

  '@eslint/config-array@0.21.1':
    dependencies:
      '@eslint/object-schema': 2.1.7
      debug: 4.4.3
      minimatch: 3.1.2
    transitivePeerDependencies:
      - supports-color

  '@eslint/config-helpers@0.4.1':
    dependencies:
      '@eslint/core': 0.16.0

  '@eslint/core@0.16.0':
    dependencies:
      '@types/json-schema': 7.0.15

  '@eslint/eslintrc@3.3.1':
    dependencies:
      ajv: 6.12.6
      debug: 4.4.3
      espree: 10.4.0
      globals: 14.0.0
      ignore: 5.3.2
      import-fresh: 3.3.1
      js-yaml: 4.1.0
      minimatch: 3.1.2
      strip-json-comments: 3.1.1
    transitivePeerDependencies:
      - supports-color

  '@eslint/js@9.38.0': {}

  '@eslint/object-schema@2.1.7': {}

  '@eslint/plugin-kit@0.4.0':
    dependencies:
      '@eslint/core': 0.16.0
      levn: 0.4.1

  '@humanfs/core@0.19.1': {}

  '@humanfs/node@0.16.7':
    dependencies:
      '@humanfs/core': 0.19.1
      '@humanwhocodes/retry': 0.4.3

  '@humanwhocodes/module-importer@1.0.1': {}

  '@humanwhocodes/retry@0.4.3': {}

  '@img/colour@1.0.0':
    optional: true

  '@img/sharp-darwin-arm64@0.34.4':
    optionalDependencies:
      '@img/sharp-libvips-darwin-arm64': 1.2.3
    optional: true

  '@img/sharp-darwin-x64@0.34.4':
    optionalDependencies:
      '@img/sharp-libvips-darwin-x64': 1.2.3
    optional: true

  '@img/sharp-libvips-darwin-arm64@1.2.3':
    optional: true

  '@img/sharp-libvips-darwin-x64@1.2.3':
    optional: true

  '@img/sharp-libvips-linux-arm64@1.2.3':
    optional: true

  '@img/sharp-libvips-linux-arm@1.2.3':
    optional: true

  '@img/sharp-libvips-linux-ppc64@1.2.3':
    optional: true

  '@img/sharp-libvips-linux-s390x@1.2.3':
    optional: true

  '@img/sharp-libvips-linux-x64@1.2.3':
    optional: true

  '@img/sharp-libvips-linuxmusl-arm64@1.2.3':
    optional: true

  '@img/sharp-libvips-linuxmusl-x64@1.2.3':
    optional: true

  '@img/sharp-linux-arm64@0.34.4':
    optionalDependencies:
      '@img/sharp-libvips-linux-arm64': 1.2.3
    optional: true

  '@img/sharp-linux-arm@0.34.4':
    optionalDependencies:
      '@img/sharp-libvips-linux-arm': 1.2.3
    optional: true

  '@img/sharp-linux-ppc64@0.34.4':
    optionalDependencies:
      '@img/sharp-libvips-linux-ppc64': 1.2.3
    optional: true

  '@img/sharp-linux-s390x@0.34.4':
    optionalDependencies:
      '@img/sharp-libvips-linux-s390x': 1.2.3
    optional: true

  '@img/sharp-linux-x64@0.34.4':
    optionalDependencies:
      '@img/sharp-libvips-linux-x64': 1.2.3
    optional: true

  '@img/sharp-linuxmusl-arm64@0.34.4':
    optionalDependencies:
      '@img/sharp-libvips-linuxmusl-arm64': 1.2.3
    optional: true

  '@img/sharp-linuxmusl-x64@0.34.4':
    optionalDependencies:
      '@img/sharp-libvips-linuxmusl-x64': 1.2.3
    optional: true

  '@img/sharp-wasm32@0.34.4':
    dependencies:
      '@emnapi/runtime': 1.6.0
    optional: true

  '@img/sharp-win32-arm64@0.34.4':
    optional: true

  '@img/sharp-win32-ia32@0.34.4':
    optional: true

  '@img/sharp-win32-x64@0.34.4':
    optional: true

  '@jridgewell/gen-mapping@0.3.13':
    dependencies:
      '@jridgewell/sourcemap-codec': 1.5.5
      '@jridgewell/trace-mapping': 0.3.31

  '@jridgewell/remapping@2.3.5':
    dependencies:
      '@jridgewell/gen-mapping': 0.3.13
      '@jridgewell/trace-mapping': 0.3.31

  '@jridgewell/resolve-uri@3.1.2': {}

  '@jridgewell/sourcemap-codec@1.5.5': {}

  '@jridgewell/trace-mapping@0.3.31':
    dependencies:
      '@jridgewell/resolve-uri': 3.1.2
      '@jridgewell/sourcemap-codec': 1.5.5

  '@livekit/mutex@1.1.1': {}

  '@livekit/protocol@1.42.2':
    dependencies:
      '@bufbuild/protobuf': 1.10.1

  '@napi-rs/wasm-runtime@0.2.12':
    dependencies:
      '@emnapi/core': 1.6.0
      '@emnapi/runtime': 1.6.0
      '@tybys/wasm-util': 0.10.1
    optional: true

  '@next/env@15.5.6': {}

  '@next/eslint-plugin-next@15.5.6':
    dependencies:
      fast-glob: 3.3.1

  '@next/swc-darwin-arm64@15.5.6':
    optional: true

  '@next/swc-darwin-x64@15.5.6':
    optional: true

  '@next/swc-linux-arm64-gnu@15.5.6':
    optional: true

  '@next/swc-linux-arm64-musl@15.5.6':
    optional: true

  '@next/swc-linux-x64-gnu@15.5.6':
    optional: true

  '@next/swc-linux-x64-musl@15.5.6':
    optional: true

  '@next/swc-win32-arm64-msvc@15.5.6':
    optional: true

  '@next/swc-win32-x64-msvc@15.5.6':
    optional: true

  '@nodelib/fs.scandir@2.1.5':
    dependencies:
      '@nodelib/fs.stat': 2.0.5
      run-parallel: 1.2.0

  '@nodelib/fs.stat@2.0.5': {}

  '@nodelib/fs.walk@1.2.8':
    dependencies:
      '@nodelib/fs.scandir': 2.1.5
      fastq: 1.19.1

  '@nolyfill/is-core-module@1.0.39': {}

  '@rtsao/scc@1.1.0': {}

  '@rushstack/eslint-patch@1.14.0': {}

  '@swc/helpers@0.5.15':
    dependencies:
      tslib: 2.8.1

  '@tailwindcss/node@4.1.15':
    dependencies:
      '@jridgewell/remapping': 2.3.5
      enhanced-resolve: 5.18.3
      jiti: 2.6.1
      lightningcss: 1.30.2
      magic-string: 0.30.19
      source-map-js: 1.2.1
      tailwindcss: 4.1.15

  '@tailwindcss/oxide-android-arm64@4.1.15':
    optional: true

  '@tailwindcss/oxide-darwin-arm64@4.1.15':
    optional: true

  '@tailwindcss/oxide-darwin-x64@4.1.15':
    optional: true

  '@tailwindcss/oxide-freebsd-x64@4.1.15':
    optional: true

  '@tailwindcss/oxide-linux-arm-gnueabihf@4.1.15':
    optional: true

  '@tailwindcss/oxide-linux-arm64-gnu@4.1.15':
    optional: true

  '@tailwindcss/oxide-linux-arm64-musl@4.1.15':
    optional: true

  '@tailwindcss/oxide-linux-x64-gnu@4.1.15':
    optional: true

  '@tailwindcss/oxide-linux-x64-musl@4.1.15':
    optional: true

  '@tailwindcss/oxide-wasm32-wasi@4.1.15':
    optional: true

  '@tailwindcss/oxide-win32-arm64-msvc@4.1.15':
    optional: true

  '@tailwindcss/oxide-win32-x64-msvc@4.1.15':
    optional: true

  '@tailwindcss/oxide@4.1.15':
    optionalDependencies:
      '@tailwindcss/oxide-android-arm64': 4.1.15
      '@tailwindcss/oxide-darwin-arm64': 4.1.15
      '@tailwindcss/oxide-darwin-x64': 4.1.15
      '@tailwindcss/oxide-freebsd-x64': 4.1.15
      '@tailwindcss/oxide-linux-arm-gnueabihf': 4.1.15
      '@tailwindcss/oxide-linux-arm64-gnu': 4.1.15
      '@tailwindcss/oxide-linux-arm64-musl': 4.1.15
      '@tailwindcss/oxide-linux-x64-gnu': 4.1.15
      '@tailwindcss/oxide-linux-x64-musl': 4.1.15
      '@tailwindcss/oxide-wasm32-wasi': 4.1.15
      '@tailwindcss/oxide-win32-arm64-msvc': 4.1.15
      '@tailwindcss/oxide-win32-x64-msvc': 4.1.15

  '@tailwindcss/postcss@4.1.15':
    dependencies:
      '@alloc/quick-lru': 5.2.0
      '@tailwindcss/node': 4.1.15
      '@tailwindcss/oxide': 4.1.15
      postcss: 8.5.6
      tailwindcss: 4.1.15

  '@tybys/wasm-util@0.10.1':
    dependencies:
      tslib: 2.8.1
    optional: true

  '@types/dom-mediacapture-record@1.0.22': {}

  '@types/estree@1.0.8': {}

  '@types/json-schema@7.0.15': {}

  '@types/json5@0.0.29': {}

  '@types/node@20.19.23':
    dependencies:
      undici-types: 6.21.0

  '@types/react-dom@19.2.2(@types/react@19.2.2)':
    dependencies:
      '@types/react': 19.2.2

  '@types/react@19.2.2':
    dependencies:
      csstype: 3.1.3

  '@typescript-eslint/eslint-plugin@8.46.2(@typescript-eslint/parser@8.46.2(eslint@9.38.0(jiti@2.6.1))(typescript@5.9.3))(eslint@9.38.0(jiti@2.6.1))(typescript@5.9.3)':
    dependencies:
      '@eslint-community/regexpp': 4.12.1
      '@typescript-eslint/parser': 8.46.2(eslint@9.38.0(jiti@2.6.1))(typescript@5.9.3)
      '@typescript-eslint/scope-manager': 8.46.2
      '@typescript-eslint/type-utils': 8.46.2(eslint@9.38.0(jiti@2.6.1))(typescript@5.9.3)
      '@typescript-eslint/utils': 8.46.2(eslint@9.38.0(jiti@2.6.1))(typescript@5.9.3)
      '@typescript-eslint/visitor-keys': 8.46.2
      eslint: 9.38.0(jiti@2.6.1)
      graphemer: 1.4.0
      ignore: 7.0.5
      natural-compare: 1.4.0
      ts-api-utils: 2.1.0(typescript@5.9.3)
      typescript: 5.9.3
    transitivePeerDependencies:
      - supports-color

  '@typescript-eslint/parser@8.46.2(eslint@9.38.0(jiti@2.6.1))(typescript@5.9.3)':
    dependencies:
      '@typescript-eslint/scope-manager': 8.46.2
      '@typescript-eslint/types': 8.46.2
      '@typescript-eslint/typescript-estree': 8.46.2(typescript@5.9.3)
      '@typescript-eslint/visitor-keys': 8.46.2
      debug: 4.4.3
      eslint: 9.38.0(jiti@2.6.1)
      typescript: 5.9.3
    transitivePeerDependencies:
      - supports-color

  '@typescript-eslint/project-service@8.46.2(typescript@5.9.3)':
    dependencies:
      '@typescript-eslint/tsconfig-utils': 8.46.2(typescript@5.9.3)
      '@typescript-eslint/types': 8.46.2
      debug: 4.4.3
      typescript: 5.9.3
    transitivePeerDependencies:
      - supports-color

  '@typescript-eslint/scope-manager@8.46.2':
    dependencies:
      '@typescript-eslint/types': 8.46.2
      '@typescript-eslint/visitor-keys': 8.46.2

  '@typescript-eslint/tsconfig-utils@8.46.2(typescript@5.9.3)':
    dependencies:
      typescript: 5.9.3

  '@typescript-eslint/type-utils@8.46.2(eslint@9.38.0(jiti@2.6.1))(typescript@5.9.3)':
    dependencies:
      '@typescript-eslint/types': 8.46.2
      '@typescript-eslint/typescript-estree': 8.46.2(typescript@5.9.3)
      '@typescript-eslint/utils': 8.46.2(eslint@9.38.0(jiti@2.6.1))(typescript@5.9.3)
      debug: 4.4.3
      eslint: 9.38.0(jiti@2.6.1)
      ts-api-utils: 2.1.0(typescript@5.9.3)
      typescript: 5.9.3
    transitivePeerDependencies:
      - supports-color

  '@typescript-eslint/types@8.46.2': {}

  '@typescript-eslint/typescript-estree@8.46.2(typescript@5.9.3)':
    dependencies:
      '@typescript-eslint/project-service': 8.46.2(typescript@5.9.3)
      '@typescript-eslint/tsconfig-utils': 8.46.2(typescript@5.9.3)
      '@typescript-eslint/types': 8.46.2
      '@typescript-eslint/visitor-keys': 8.46.2
      debug: 4.4.3
      fast-glob: 3.3.3
      is-glob: 4.0.3
      minimatch: 9.0.5
      semver: 7.7.3
      ts-api-utils: 2.1.0(typescript@5.9.3)
      typescript: 5.9.3
    transitivePeerDependencies:
      - supports-color

  '@typescript-eslint/utils@8.46.2(eslint@9.38.0(jiti@2.6.1))(typescript@5.9.3)':
    dependencies:
      '@eslint-community/eslint-utils': 4.9.0(eslint@9.38.0(jiti@2.6.1))
      '@typescript-eslint/scope-manager': 8.46.2
      '@typescript-eslint/types': 8.46.2
      '@typescript-eslint/typescript-estree': 8.46.2(typescript@5.9.3)
      eslint: 9.38.0(jiti@2.6.1)
      typescript: 5.9.3
    transitivePeerDependencies:
      - supports-color

  '@typescript-eslint/visitor-keys@8.46.2':
    dependencies:
      '@typescript-eslint/types': 8.46.2
      eslint-visitor-keys: 4.2.1

  '@unrs/resolver-binding-android-arm-eabi@1.11.1':
    optional: true

  '@unrs/resolver-binding-android-arm64@1.11.1':
    optional: true

  '@unrs/resolver-binding-darwin-arm64@1.11.1':
    optional: true

  '@unrs/resolver-binding-darwin-x64@1.11.1':
    optional: true

  '@unrs/resolver-binding-freebsd-x64@1.11.1':
    optional: true

  '@unrs/resolver-binding-linux-arm-gnueabihf@1.11.1':
    optional: true

  '@unrs/resolver-binding-linux-arm-musleabihf@1.11.1':
    optional: true

  '@unrs/resolver-binding-linux-arm64-gnu@1.11.1':
    optional: true

  '@unrs/resolver-binding-linux-arm64-musl@1.11.1':
    optional: true

  '@unrs/resolver-binding-linux-ppc64-gnu@1.11.1':
    optional: true

  '@unrs/resolver-binding-linux-riscv64-gnu@1.11.1':
    optional: true

  '@unrs/resolver-binding-linux-riscv64-musl@1.11.1':
    optional: true

  '@unrs/resolver-binding-linux-s390x-gnu@1.11.1':
    optional: true

  '@unrs/resolver-binding-linux-x64-gnu@1.11.1':
    optional: true

  '@unrs/resolver-binding-linux-x64-musl@1.11.1':
    optional: true

  '@unrs/resolver-binding-wasm32-wasi@1.11.1':
    dependencies:
      '@napi-rs/wasm-runtime': 0.2.12
    optional: true

  '@unrs/resolver-binding-win32-arm64-msvc@1.11.1':
    optional: true

  '@unrs/resolver-binding-win32-ia32-msvc@1.11.1':
    optional: true

  '@unrs/resolver-binding-win32-x64-msvc@1.11.1':
    optional: true

  acorn-jsx@5.3.2(acorn@8.15.0):
    dependencies:
      acorn: 8.15.0

  acorn@8.15.0: {}

  ajv@6.12.6:
    dependencies:
      fast-deep-equal: 3.1.3
      fast-json-stable-stringify: 2.1.0
      json-schema-traverse: 0.4.1
      uri-js: 4.4.1

  ansi-styles@4.3.0:
    dependencies:
      color-convert: 2.0.1

  argparse@2.0.1: {}

  aria-query@5.3.2: {}

  array-buffer-byte-length@1.0.2:
    dependencies:
      call-bound: 1.0.4
      is-array-buffer: 3.0.5

  array-includes@3.1.9:
    dependencies:
      call-bind: 1.0.8
      call-bound: 1.0.4
      define-properties: 1.2.1
      es-abstract: 1.24.0
      es-object-atoms: 1.1.1
      get-intrinsic: 1.3.0
      is-string: 1.1.1
      math-intrinsics: 1.1.0

  array.prototype.findlast@1.2.5:
    dependencies:
      call-bind: 1.0.8
      define-properties: 1.2.1
      es-abstract: 1.24.0
      es-errors: 1.3.0
      es-object-atoms: 1.1.1
      es-shim-unscopables: 1.1.0

  array.prototype.findlastindex@1.2.6:
    dependencies:
      call-bind: 1.0.8
      call-bound: 1.0.4
      define-properties: 1.2.1
      es-abstract: 1.24.0
      es-errors: 1.3.0
      es-object-atoms: 1.1.1
      es-shim-unscopables: 1.1.0

  array.prototype.flat@1.3.3:
    dependencies:
      call-bind: 1.0.8
      define-properties: 1.2.1
      es-abstract: 1.24.0
      es-shim-unscopables: 1.1.0

  array.prototype.flatmap@1.3.3:
    dependencies:
      call-bind: 1.0.8
      define-properties: 1.2.1
      es-abstract: 1.24.0
      es-shim-unscopables: 1.1.0

  array.prototype.tosorted@1.1.4:
    dependencies:
      call-bind: 1.0.8
      define-properties: 1.2.1
      es-abstract: 1.24.0
      es-errors: 1.3.0
      es-shim-unscopables: 1.1.0

  arraybuffer.prototype.slice@1.0.4:
    dependencies:
      array-buffer-byte-length: 1.0.2
      call-bind: 1.0.8
      define-properties: 1.2.1
      es-abstract: 1.24.0
      es-errors: 1.3.0
      get-intrinsic: 1.3.0
      is-array-buffer: 3.0.5

  ast-types-flow@0.0.8: {}

  async-function@1.0.0: {}

  available-typed-arrays@1.0.7:
    dependencies:
      possible-typed-array-names: 1.1.0

  axe-core@4.11.0: {}

  axobject-query@4.1.0: {}

  balanced-match@1.0.2: {}

  brace-expansion@1.1.12:
    dependencies:
      balanced-match: 1.0.2
      concat-map: 0.0.1

  brace-expansion@2.0.2:
    dependencies:
      balanced-match: 1.0.2

  braces@3.0.3:
    dependencies:
      fill-range: 7.1.1

  call-bind-apply-helpers@1.0.2:
    dependencies:
      es-errors: 1.3.0
      function-bind: 1.1.2

  call-bind@1.0.8:
    dependencies:
      call-bind-apply-helpers: 1.0.2
      es-define-property: 1.0.1
      get-intrinsic: 1.3.0
      set-function-length: 1.2.2

  call-bound@1.0.4:
    dependencies:
      call-bind-apply-helpers: 1.0.2
      get-intrinsic: 1.3.0

  callsites@3.1.0: {}

  camelcase-keys@9.1.3:
    dependencies:
      camelcase: 8.0.0
      map-obj: 5.0.0
      quick-lru: 6.1.2
      type-fest: 4.41.0

  camelcase@8.0.0: {}

  caniuse-lite@1.0.30001751: {}

  chalk@4.1.2:
    dependencies:
      ansi-styles: 4.3.0
      supports-color: 7.2.0

  client-only@0.0.1: {}

  color-convert@2.0.1:
    dependencies:
      color-name: 1.1.4

  color-name@1.1.4: {}

  concat-map@0.0.1: {}

  country-flag-icons@1.5.21: {}

  cross-spawn@7.0.6:
    dependencies:
      path-key: 3.1.1
      shebang-command: 2.0.0
      which: 2.0.2

  csstype@3.1.3: {}

  damerau-levenshtein@1.0.8: {}

  data-view-buffer@1.0.2:
    dependencies:
      call-bound: 1.0.4
      es-errors: 1.3.0
      is-data-view: 1.0.2

  data-view-byte-length@1.0.2:
    dependencies:
      call-bound: 1.0.4
      es-errors: 1.3.0
      is-data-view: 1.0.2

  data-view-byte-offset@1.0.1:
    dependencies:
      call-bound: 1.0.4
      es-errors: 1.3.0
      is-data-view: 1.0.2

  debug@3.2.7:
    dependencies:
      ms: 2.1.3

  debug@4.4.3:
    dependencies:
      ms: 2.1.3

  deep-is@0.1.4: {}

  define-data-property@1.1.4:
    dependencies:
      es-define-property: 1.0.1
      es-errors: 1.3.0
      gopd: 1.2.0

  define-properties@1.2.1:
    dependencies:
      define-data-property: 1.1.4
      has-property-descriptors: 1.0.2
      object-keys: 1.1.1

  detect-libc@2.1.2: {}

  doctrine@2.1.0:
    dependencies:
      esutils: 2.0.3

  dunder-proto@1.0.1:
    dependencies:
      call-bind-apply-helpers: 1.0.2
      es-errors: 1.3.0
      gopd: 1.2.0

  emoji-regex@9.2.2: {}

  enhanced-resolve@5.18.3:
    dependencies:
      graceful-fs: 4.2.11
      tapable: 2.3.0

  es-abstract@1.24.0:
    dependencies:
      array-buffer-byte-length: 1.0.2
      arraybuffer.prototype.slice: 1.0.4
      available-typed-arrays: 1.0.7
      call-bind: 1.0.8
      call-bound: 1.0.4
      data-view-buffer: 1.0.2
      data-view-byte-length: 1.0.2
      data-view-byte-offset: 1.0.1
      es-define-property: 1.0.1
      es-errors: 1.3.0
      es-object-atoms: 1.1.1
      es-set-tostringtag: 2.1.0
      es-to-primitive: 1.3.0
      function.prototype.name: 1.1.8
      get-intrinsic: 1.3.0
      get-proto: 1.0.1
      get-symbol-description: 1.1.0
      globalthis: 1.0.4
      gopd: 1.2.0
      has-property-descriptors: 1.0.2
      has-proto: 1.2.0
      has-symbols: 1.1.0
      hasown: 2.0.2
      internal-slot: 1.1.0
      is-array-buffer: 3.0.5
      is-callable: 1.2.7
      is-data-view: 1.0.2
      is-negative-zero: 2.0.3
      is-regex: 1.2.1
      is-set: 2.0.3
      is-shared-array-buffer: 1.0.4
      is-string: 1.1.1
      is-typed-array: 1.1.15
      is-weakref: 1.1.1
      math-intrinsics: 1.1.0
      object-inspect: 1.13.4
      object-keys: 1.1.1
      object.assign: 4.1.7
      own-keys: 1.0.1
      regexp.prototype.flags: 1.5.4
      safe-array-concat: 1.1.3
      safe-push-apply: 1.0.0
      safe-regex-test: 1.1.0
      set-proto: 1.0.0
      stop-iteration-iterator: 1.1.0
      string.prototype.trim: 1.2.10
      string.prototype.trimend: 1.0.9
      string.prototype.trimstart: 1.0.8
      typed-array-buffer: 1.0.3
      typed-array-byte-length: 1.0.3
      typed-array-byte-offset: 1.0.4
      typed-array-length: 1.0.7
      unbox-primitive: 1.1.0
      which-typed-array: 1.1.19

  es-define-property@1.0.1: {}

  es-errors@1.3.0: {}

  es-iterator-helpers@1.2.1:
    dependencies:
      call-bind: 1.0.8
      call-bound: 1.0.4
      define-properties: 1.2.1
      es-abstract: 1.24.0
      es-errors: 1.3.0
      es-set-tostringtag: 2.1.0
      function-bind: 1.1.2
      get-intrinsic: 1.3.0
      globalthis: 1.0.4
      gopd: 1.2.0
      has-property-descriptors: 1.0.2
      has-proto: 1.2.0
      has-symbols: 1.1.0
      internal-slot: 1.1.0
      iterator.prototype: 1.1.5
      safe-array-concat: 1.1.3

  es-object-atoms@1.1.1:
    dependencies:
      es-errors: 1.3.0

  es-set-tostringtag@2.1.0:
    dependencies:
      es-errors: 1.3.0
      get-intrinsic: 1.3.0
      has-tostringtag: 1.0.2
      hasown: 2.0.2

  es-shim-unscopables@1.1.0:
    dependencies:
      hasown: 2.0.2

  es-to-primitive@1.3.0:
    dependencies:
      is-callable: 1.2.7
      is-date-object: 1.1.0
      is-symbol: 1.1.1

  escape-string-regexp@4.0.0: {}

  eslint-config-next@15.5.6(eslint@9.38.0(jiti@2.6.1))(typescript@5.9.3):
    dependencies:
      '@next/eslint-plugin-next': 15.5.6
      '@rushstack/eslint-patch': 1.14.0
      '@typescript-eslint/eslint-plugin': 8.46.2(@typescript-eslint/parser@8.46.2(eslint@9.38.0(jiti@2.6.1))(typescript@5.9.3))(eslint@9.38.0(jiti@2.6.1))(typescript@5.9.3)
      '@typescript-eslint/parser': 8.46.2(eslint@9.38.0(jiti@2.6.1))(typescript@5.9.3)
      eslint: 9.38.0(jiti@2.6.1)
      eslint-import-resolver-node: 0.3.9
      eslint-import-resolver-typescript: 3.10.1(eslint-plugin-import@2.32.0)(eslint@9.38.0(jiti@2.6.1))
      eslint-plugin-import: 2.32.0(@typescript-eslint/parser@8.46.2(eslint@9.38.0(jiti@2.6.1))(typescript@5.9.3))(eslint-import-resolver-typescript@3.10.1)(eslint@9.38.0(jiti@2.6.1))
      eslint-plugin-jsx-a11y: 6.10.2(eslint@9.38.0(jiti@2.6.1))
      eslint-plugin-react: 7.37.5(eslint@9.38.0(jiti@2.6.1))
      eslint-plugin-react-hooks: 5.2.0(eslint@9.38.0(jiti@2.6.1))
    optionalDependencies:
      typescript: 5.9.3
    transitivePeerDependencies:
      - eslint-import-resolver-webpack
      - eslint-plugin-import-x
      - supports-color

  eslint-import-resolver-node@0.3.9:
    dependencies:
      debug: 3.2.7
      is-core-module: 2.16.1
      resolve: 1.22.11
    transitivePeerDependencies:
      - supports-color

  eslint-import-resolver-typescript@3.10.1(eslint-plugin-import@2.32.0)(eslint@9.38.0(jiti@2.6.1)):
    dependencies:
      '@nolyfill/is-core-module': 1.0.39
      debug: 4.4.3
      eslint: 9.38.0(jiti@2.6.1)
      get-tsconfig: 4.12.0
      is-bun-module: 2.0.0
      stable-hash: 0.0.5
      tinyglobby: 0.2.15
      unrs-resolver: 1.11.1
    optionalDependencies:
      eslint-plugin-import: 2.32.0(@typescript-eslint/parser@8.46.2(eslint@9.38.0(jiti@2.6.1))(typescript@5.9.3))(eslint-import-resolver-typescript@3.10.1)(eslint@9.38.0(jiti@2.6.1))
    transitivePeerDependencies:
      - supports-color

  eslint-module-utils@2.12.1(@typescript-eslint/parser@8.46.2(eslint@9.38.0(jiti@2.6.1))(typescript@5.9.3))(eslint-import-resolver-node@0.3.9)(eslint-import-resolver-typescript@3.10.1)(eslint@9.38.0(jiti@2.6.1)):
    dependencies:
      debug: 3.2.7
    optionalDependencies:
      '@typescript-eslint/parser': 8.46.2(eslint@9.38.0(jiti@2.6.1))(typescript@5.9.3)
      eslint: 9.38.0(jiti@2.6.1)
      eslint-import-resolver-node: 0.3.9
      eslint-import-resolver-typescript: 3.10.1(eslint-plugin-import@2.32.0)(eslint@9.38.0(jiti@2.6.1))
    transitivePeerDependencies:
      - supports-color

  eslint-plugin-import@2.32.0(@typescript-eslint/parser@8.46.2(eslint@9.38.0(jiti@2.6.1))(typescript@5.9.3))(eslint-import-resolver-typescript@3.10.1)(eslint@9.38.0(jiti@2.6.1)):
    dependencies:
      '@rtsao/scc': 1.1.0
      array-includes: 3.1.9
      array.prototype.findlastindex: 1.2.6
      array.prototype.flat: 1.3.3
      array.prototype.flatmap: 1.3.3
      debug: 3.2.7
      doctrine: 2.1.0
      eslint: 9.38.0(jiti@2.6.1)
      eslint-import-resolver-node: 0.3.9
      eslint-module-utils: 2.12.1(@typescript-eslint/parser@8.46.2(eslint@9.38.0(jiti@2.6.1))(typescript@5.9.3))(eslint-import-resolver-node@0.3.9)(eslint-import-resolver-typescript@3.10.1)(eslint@9.38.0(jiti@2.6.1))
      hasown: 2.0.2
      is-core-module: 2.16.1
      is-glob: 4.0.3
      minimatch: 3.1.2
      object.fromentries: 2.0.8
      object.groupby: 1.0.3
      object.values: 1.2.1
      semver: 6.3.1
      string.prototype.trimend: 1.0.9
      tsconfig-paths: 3.15.0
    optionalDependencies:
      '@typescript-eslint/parser': 8.46.2(eslint@9.38.0(jiti@2.6.1))(typescript@5.9.3)
    transitivePeerDependencies:
      - eslint-import-resolver-typescript
      - eslint-import-resolver-webpack
      - supports-color

  eslint-plugin-jsx-a11y@6.10.2(eslint@9.38.0(jiti@2.6.1)):
    dependencies:
      aria-query: 5.3.2
      array-includes: 3.1.9
      array.prototype.flatmap: 1.3.3
      ast-types-flow: 0.0.8
      axe-core: 4.11.0
      axobject-query: 4.1.0
      damerau-levenshtein: 1.0.8
      emoji-regex: 9.2.2
      eslint: 9.38.0(jiti@2.6.1)
      hasown: 2.0.2
      jsx-ast-utils: 3.3.5
      language-tags: 1.0.9
      minimatch: 3.1.2
      object.fromentries: 2.0.8
      safe-regex-test: 1.1.0
      string.prototype.includes: 2.0.1

  eslint-plugin-react-hooks@5.2.0(eslint@9.38.0(jiti@2.6.1)):
    dependencies:
      eslint: 9.38.0(jiti@2.6.1)

  eslint-plugin-react@7.37.5(eslint@9.38.0(jiti@2.6.1)):
    dependencies:
      array-includes: 3.1.9
      array.prototype.findlast: 1.2.5
      array.prototype.flatmap: 1.3.3
      array.prototype.tosorted: 1.1.4
      doctrine: 2.1.0
      es-iterator-helpers: 1.2.1
      eslint: 9.38.0(jiti@2.6.1)
      estraverse: 5.3.0
      hasown: 2.0.2
      jsx-ast-utils: 3.3.5
      minimatch: 3.1.2
      object.entries: 1.1.9
      object.fromentries: 2.0.8
      object.values: 1.2.1
      prop-types: 15.8.1
      resolve: 2.0.0-next.5
      semver: 6.3.1
      string.prototype.matchall: 4.0.12
      string.prototype.repeat: 1.0.0

  eslint-scope@8.4.0:
    dependencies:
      esrecurse: 4.3.0
      estraverse: 5.3.0

  eslint-visitor-keys@3.4.3: {}

  eslint-visitor-keys@4.2.1: {}

  eslint@9.38.0(jiti@2.6.1):
    dependencies:
      '@eslint-community/eslint-utils': 4.9.0(eslint@9.38.0(jiti@2.6.1))
      '@eslint-community/regexpp': 4.12.1
      '@eslint/config-array': 0.21.1
      '@eslint/config-helpers': 0.4.1
      '@eslint/core': 0.16.0
      '@eslint/eslintrc': 3.3.1
      '@eslint/js': 9.38.0
      '@eslint/plugin-kit': 0.4.0
      '@humanfs/node': 0.16.7
      '@humanwhocodes/module-importer': 1.0.1
      '@humanwhocodes/retry': 0.4.3
      '@types/estree': 1.0.8
      ajv: 6.12.6
      chalk: 4.1.2
      cross-spawn: 7.0.6
      debug: 4.4.3
      escape-string-regexp: 4.0.0
      eslint-scope: 8.4.0
      eslint-visitor-keys: 4.2.1
      espree: 10.4.0
      esquery: 1.6.0
      esutils: 2.0.3
      fast-deep-equal: 3.1.3
      file-entry-cache: 8.0.0
      find-up: 5.0.0
      glob-parent: 6.0.2
      ignore: 5.3.2
      imurmurhash: 0.1.4
      is-glob: 4.0.3
      json-stable-stringify-without-jsonify: 1.0.1
      lodash.merge: 4.6.2
      minimatch: 3.1.2
      natural-compare: 1.4.0
      optionator: 0.9.4
    optionalDependencies:
      jiti: 2.6.1
    transitivePeerDependencies:
      - supports-color

  espree@10.4.0:
    dependencies:
      acorn: 8.15.0
      acorn-jsx: 5.3.2(acorn@8.15.0)
      eslint-visitor-keys: 4.2.1

  esquery@1.6.0:
    dependencies:
      estraverse: 5.3.0

  esrecurse@4.3.0:
    dependencies:
      estraverse: 5.3.0

  estraverse@5.3.0: {}

  esutils@2.0.3: {}

  events@3.3.0: {}

  fast-deep-equal@3.1.3: {}

  fast-glob@3.3.1:
    dependencies:
      '@nodelib/fs.stat': 2.0.5
      '@nodelib/fs.walk': 1.2.8
      glob-parent: 5.1.2
      merge2: 1.4.1
      micromatch: 4.0.8

  fast-glob@3.3.3:
    dependencies:
      '@nodelib/fs.stat': 2.0.5
      '@nodelib/fs.walk': 1.2.8
      glob-parent: 5.1.2
      merge2: 1.4.1
      micromatch: 4.0.8

  fast-json-stable-stringify@2.1.0: {}

  fast-levenshtein@2.0.6: {}

  fastq@1.19.1:
    dependencies:
      reusify: 1.1.0

  fdir@6.5.0(picomatch@4.0.3):
    optionalDependencies:
      picomatch: 4.0.3

  file-entry-cache@8.0.0:
    dependencies:
      flat-cache: 4.0.1

  fill-range@7.1.1:
    dependencies:
      to-regex-range: 5.0.1

  find-up@5.0.0:
    dependencies:
      locate-path: 6.0.0
      path-exists: 4.0.0

  flat-cache@4.0.1:
    dependencies:
      flatted: 3.3.3
      keyv: 4.5.4

  flatted@3.3.3: {}

  for-each@0.3.5:
    dependencies:
      is-callable: 1.2.7

  function-bind@1.1.2: {}

  function.prototype.name@1.1.8:
    dependencies:
      call-bind: 1.0.8
      call-bound: 1.0.4
      define-properties: 1.2.1
      functions-have-names: 1.2.3
      hasown: 2.0.2
      is-callable: 1.2.7

  functions-have-names@1.2.3: {}

  generator-function@2.0.1: {}

  get-intrinsic@1.3.0:
    dependencies:
      call-bind-apply-helpers: 1.0.2
      es-define-property: 1.0.1
      es-errors: 1.3.0
      es-object-atoms: 1.1.1
      function-bind: 1.1.2
      get-proto: 1.0.1
      gopd: 1.2.0
      has-symbols: 1.1.0
      hasown: 2.0.2
      math-intrinsics: 1.1.0

  get-proto@1.0.1:
    dependencies:
      dunder-proto: 1.0.1
      es-object-atoms: 1.1.1

  get-symbol-description@1.1.0:
    dependencies:
      call-bound: 1.0.4
      es-errors: 1.3.0
      get-intrinsic: 1.3.0

  get-tsconfig@4.12.0:
    dependencies:
      resolve-pkg-maps: 1.0.0

  glob-parent@5.1.2:
    dependencies:
      is-glob: 4.0.3

  glob-parent@6.0.2:
    dependencies:
      is-glob: 4.0.3

  globals@14.0.0: {}

  globalthis@1.0.4:
    dependencies:
      define-properties: 1.2.1
      gopd: 1.2.0

  gopd@1.2.0: {}

  graceful-fs@4.2.11: {}

  graphemer@1.4.0: {}

  has-bigints@1.1.0: {}

  has-flag@4.0.0: {}

  has-property-descriptors@1.0.2:
    dependencies:
      es-define-property: 1.0.1

  has-proto@1.2.0:
    dependencies:
      dunder-proto: 1.0.1

  has-symbols@1.1.0: {}

  has-tostringtag@1.0.2:
    dependencies:
      has-symbols: 1.1.0

  hasown@2.0.2:
    dependencies:
      function-bind: 1.1.2

  ignore@5.3.2: {}

  ignore@7.0.5: {}

  import-fresh@3.3.1:
    dependencies:
      parent-module: 1.0.1
      resolve-from: 4.0.0

  imurmurhash@0.1.4: {}

  internal-slot@1.1.0:
    dependencies:
      es-errors: 1.3.0
      hasown: 2.0.2
      side-channel: 1.1.0

  is-array-buffer@3.0.5:
    dependencies:
      call-bind: 1.0.8
      call-bound: 1.0.4
      get-intrinsic: 1.3.0

  is-async-function@2.1.1:
    dependencies:
      async-function: 1.0.0
      call-bound: 1.0.4
      get-proto: 1.0.1
      has-tostringtag: 1.0.2
      safe-regex-test: 1.1.0

  is-bigint@1.1.0:
    dependencies:
      has-bigints: 1.1.0

  is-boolean-object@1.2.2:
    dependencies:
      call-bound: 1.0.4
      has-tostringtag: 1.0.2

  is-bun-module@2.0.0:
    dependencies:
      semver: 7.7.3

  is-callable@1.2.7: {}

  is-core-module@2.16.1:
    dependencies:
      hasown: 2.0.2

  is-data-view@1.0.2:
    dependencies:
      call-bound: 1.0.4
      get-intrinsic: 1.3.0
      is-typed-array: 1.1.15

  is-date-object@1.1.0:
    dependencies:
      call-bound: 1.0.4
      has-tostringtag: 1.0.2

  is-extglob@2.1.1: {}

  is-finalizationregistry@1.1.1:
    dependencies:
      call-bound: 1.0.4

  is-generator-function@1.1.2:
    dependencies:
      call-bound: 1.0.4
      generator-function: 2.0.1
      get-proto: 1.0.1
      has-tostringtag: 1.0.2
      safe-regex-test: 1.1.0

  is-glob@4.0.3:
    dependencies:
      is-extglob: 2.1.1

  is-map@2.0.3: {}

  is-negative-zero@2.0.3: {}

  is-number-object@1.1.1:
    dependencies:
      call-bound: 1.0.4
      has-tostringtag: 1.0.2

  is-number@7.0.0: {}

  is-regex@1.2.1:
    dependencies:
      call-bound: 1.0.4
      gopd: 1.2.0
      has-tostringtag: 1.0.2
      hasown: 2.0.2

  is-set@2.0.3: {}

  is-shared-array-buffer@1.0.4:
    dependencies:
      call-bound: 1.0.4

  is-string@1.1.1:
    dependencies:
      call-bound: 1.0.4
      has-tostringtag: 1.0.2

  is-symbol@1.1.1:
    dependencies:
      call-bound: 1.0.4
      has-symbols: 1.1.0
      safe-regex-test: 1.1.0

  is-typed-array@1.1.15:
    dependencies:
      which-typed-array: 1.1.19

  is-weakmap@2.0.2: {}

  is-weakref@1.1.1:
    dependencies:
      call-bound: 1.0.4

  is-weakset@2.0.4:
    dependencies:
      call-bound: 1.0.4
      get-intrinsic: 1.3.0

  isarray@2.0.5: {}

  isexe@2.0.0: {}

  iterator.prototype@1.1.5:
    dependencies:
      define-data-property: 1.1.4
      es-object-atoms: 1.1.1
      get-intrinsic: 1.3.0
      get-proto: 1.0.1
      has-symbols: 1.1.0
      set-function-name: 2.0.2

  jiti@2.6.1: {}

  jose@5.10.0: {}

  jose@6.1.0: {}

  js-tokens@4.0.0: {}

  js-yaml@4.1.0:
    dependencies:
      argparse: 2.0.1

  json-buffer@3.0.1: {}

  json-schema-traverse@0.4.1: {}

  json-stable-stringify-without-jsonify@1.0.1: {}

  json5@1.0.2:
    dependencies:
      minimist: 1.2.8

  jsx-ast-utils@3.3.5:
    dependencies:
      array-includes: 3.1.9
      array.prototype.flat: 1.3.3
      object.assign: 4.1.7
      object.values: 1.2.1

  keyv@4.5.4:
    dependencies:
      json-buffer: 3.0.1

  language-subtag-registry@0.3.23: {}

  language-tags@1.0.9:
    dependencies:
      language-subtag-registry: 0.3.23

  levn@0.4.1:
    dependencies:
      prelude-ls: 1.2.1
      type-check: 0.4.0

  lightningcss-android-arm64@1.30.2:
    optional: true

  lightningcss-darwin-arm64@1.30.2:
    optional: true

  lightningcss-darwin-x64@1.30.2:
    optional: true

  lightningcss-freebsd-x64@1.30.2:
    optional: true

  lightningcss-linux-arm-gnueabihf@1.30.2:
    optional: true

  lightningcss-linux-arm64-gnu@1.30.2:
    optional: true

  lightningcss-linux-arm64-musl@1.30.2:
    optional: true

  lightningcss-linux-x64-gnu@1.30.2:
    optional: true

  lightningcss-linux-x64-musl@1.30.2:
    optional: true

  lightningcss-win32-arm64-msvc@1.30.2:
    optional: true

  lightningcss-win32-x64-msvc@1.30.2:
    optional: true

  lightningcss@1.30.2:
    dependencies:
      detect-libc: 2.1.2
    optionalDependencies:
      lightningcss-android-arm64: 1.30.2
      lightningcss-darwin-arm64: 1.30.2
      lightningcss-darwin-x64: 1.30.2
      lightningcss-freebsd-x64: 1.30.2
      lightningcss-linux-arm-gnueabihf: 1.30.2
      lightningcss-linux-arm64-gnu: 1.30.2
      lightningcss-linux-arm64-musl: 1.30.2
      lightningcss-linux-x64-gnu: 1.30.2
      lightningcss-linux-x64-musl: 1.30.2
      lightningcss-win32-arm64-msvc: 1.30.2
      lightningcss-win32-x64-msvc: 1.30.2

  livekit-client@2.15.12(@types/dom-mediacapture-record@1.0.22):
    dependencies:
      '@livekit/mutex': 1.1.1
      '@livekit/protocol': 1.42.2
      '@types/dom-mediacapture-record': 1.0.22
      events: 3.3.0
      jose: 6.1.0
      loglevel: 1.9.2
      sdp-transform: 2.15.0
      ts-debounce: 4.0.0
      tslib: 2.8.1
      typed-emitter: 2.1.0
      webrtc-adapter: 9.0.3

  livekit-server-sdk@2.14.0:
    dependencies:
      '@bufbuild/protobuf': 1.10.1
      '@livekit/protocol': 1.42.2
      camelcase-keys: 9.1.3
      jose: 5.10.0

  locate-path@6.0.0:
    dependencies:
      p-locate: 5.0.0

  lodash.merge@4.6.2: {}

  loglevel@1.9.2: {}

  loose-envify@1.4.0:
    dependencies:
      js-tokens: 4.0.0

  lucide-react@0.547.0(react@19.1.0):
    dependencies:
      react: 19.1.0

  magic-string@0.30.19:
    dependencies:
      '@jridgewell/sourcemap-codec': 1.5.5

  map-obj@5.0.0: {}

  math-intrinsics@1.1.0: {}

  merge2@1.4.1: {}

  micromatch@4.0.8:
    dependencies:
      braces: 3.0.3
      picomatch: 2.3.1

  minimatch@3.1.2:
    dependencies:
      brace-expansion: 1.1.12

  minimatch@9.0.5:
    dependencies:
      brace-expansion: 2.0.2

  minimist@1.2.8: {}

  ms@2.1.3: {}

  nanoid@3.3.11: {}

  napi-postinstall@0.3.4: {}

  natural-compare@1.4.0: {}

  next@15.5.6(react-dom@19.1.0(react@19.1.0))(react@19.1.0):
    dependencies:
      '@next/env': 15.5.6
      '@swc/helpers': 0.5.15
      caniuse-lite: 1.0.30001751
      postcss: 8.4.31
      react: 19.1.0
      react-dom: 19.1.0(react@19.1.0)
      styled-jsx: 5.1.6(react@19.1.0)
    optionalDependencies:
      '@next/swc-darwin-arm64': 15.5.6
      '@next/swc-darwin-x64': 15.5.6
      '@next/swc-linux-arm64-gnu': 15.5.6
      '@next/swc-linux-arm64-musl': 15.5.6
      '@next/swc-linux-x64-gnu': 15.5.6
      '@next/swc-linux-x64-musl': 15.5.6
      '@next/swc-win32-arm64-msvc': 15.5.6
      '@next/swc-win32-x64-msvc': 15.5.6
      sharp: 0.34.4
    transitivePeerDependencies:
      - '@babel/core'
      - babel-plugin-macros

  object-assign@4.1.1: {}

  object-inspect@1.13.4: {}

  object-keys@1.1.1: {}

  object.assign@4.1.7:
    dependencies:
      call-bind: 1.0.8
      call-bound: 1.0.4
      define-properties: 1.2.1
      es-object-atoms: 1.1.1
      has-symbols: 1.1.0
      object-keys: 1.1.1

  object.entries@1.1.9:
    dependencies:
      call-bind: 1.0.8
      call-bound: 1.0.4
      define-properties: 1.2.1
      es-object-atoms: 1.1.1

  object.fromentries@2.0.8:
    dependencies:
      call-bind: 1.0.8
      define-properties: 1.2.1
      es-abstract: 1.24.0
      es-object-atoms: 1.1.1

  object.groupby@1.0.3:
    dependencies:
      call-bind: 1.0.8
      define-properties: 1.2.1
      es-abstract: 1.24.0

  object.values@1.2.1:
    dependencies:
      call-bind: 1.0.8
      call-bound: 1.0.4
      define-properties: 1.2.1
      es-object-atoms: 1.1.1

  optionator@0.9.4:
    dependencies:
      deep-is: 0.1.4
      fast-levenshtein: 2.0.6
      levn: 0.4.1
      prelude-ls: 1.2.1
      type-check: 0.4.0
      word-wrap: 1.2.5

  own-keys@1.0.1:
    dependencies:
      get-intrinsic: 1.3.0
      object-keys: 1.1.1
      safe-push-apply: 1.0.0

  p-limit@3.1.0:
    dependencies:
      yocto-queue: 0.1.0

  p-locate@5.0.0:
    dependencies:
      p-limit: 3.1.0

  parent-module@1.0.1:
    dependencies:
      callsites: 3.1.0

  path-exists@4.0.0: {}

  path-key@3.1.1: {}

  path-parse@1.0.7: {}

  picocolors@1.1.1: {}

  picomatch@2.3.1: {}

  picomatch@4.0.3: {}

  possible-typed-array-names@1.1.0: {}

  postcss@8.4.31:
    dependencies:
      nanoid: 3.3.11
      picocolors: 1.1.1
      source-map-js: 1.2.1

  postcss@8.5.6:
    dependencies:
      nanoid: 3.3.11
      picocolors: 1.1.1
      source-map-js: 1.2.1

  prelude-ls@1.2.1: {}

  prop-types@15.8.1:
    dependencies:
      loose-envify: 1.4.0
      object-assign: 4.1.1
      react-is: 16.13.1

  punycode@2.3.1: {}

  queue-microtask@1.2.3: {}

  quick-lru@6.1.2: {}

  react-dom@19.1.0(react@19.1.0):
    dependencies:
      react: 19.1.0
      scheduler: 0.26.0

  react-is@16.13.1: {}

  react@19.1.0: {}

  reflect.getprototypeof@1.0.10:
    dependencies:
      call-bind: 1.0.8
      define-properties: 1.2.1
      es-abstract: 1.24.0
      es-errors: 1.3.0
      es-object-atoms: 1.1.1
      get-intrinsic: 1.3.0
      get-proto: 1.0.1
      which-builtin-type: 1.2.1

  regexp.prototype.flags@1.5.4:
    dependencies:
      call-bind: 1.0.8
      define-properties: 1.2.1
      es-errors: 1.3.0
      get-proto: 1.0.1
      gopd: 1.2.0
      set-function-name: 2.0.2

  resolve-from@4.0.0: {}

  resolve-pkg-maps@1.0.0: {}

  resolve@1.22.11:
    dependencies:
      is-core-module: 2.16.1
      path-parse: 1.0.7
      supports-preserve-symlinks-flag: 1.0.0

  resolve@2.0.0-next.5:
    dependencies:
      is-core-module: 2.16.1
      path-parse: 1.0.7
      supports-preserve-symlinks-flag: 1.0.0

  reusify@1.1.0: {}

  run-parallel@1.2.0:
    dependencies:
      queue-microtask: 1.2.3

  rxjs@7.8.2:
    dependencies:
      tslib: 2.8.1
    optional: true

  safe-array-concat@1.1.3:
    dependencies:
      call-bind: 1.0.8
      call-bound: 1.0.4
      get-intrinsic: 1.3.0
      has-symbols: 1.1.0
      isarray: 2.0.5

  safe-push-apply@1.0.0:
    dependencies:
      es-errors: 1.3.0
      isarray: 2.0.5

  safe-regex-test@1.1.0:
    dependencies:
      call-bound: 1.0.4
      es-errors: 1.3.0
      is-regex: 1.2.1

  scheduler@0.26.0: {}

  sdp-transform@2.15.0: {}

  sdp@3.2.1: {}

  semver@6.3.1: {}

  semver@7.7.3: {}

  set-function-length@1.2.2:
    dependencies:
      define-data-property: 1.1.4
      es-errors: 1.3.0
      function-bind: 1.1.2
      get-intrinsic: 1.3.0
      gopd: 1.2.0
      has-property-descriptors: 1.0.2

  set-function-name@2.0.2:
    dependencies:
      define-data-property: 1.1.4
      es-errors: 1.3.0
      functions-have-names: 1.2.3
      has-property-descriptors: 1.0.2

  set-proto@1.0.0:
    dependencies:
      dunder-proto: 1.0.1
      es-errors: 1.3.0
      es-object-atoms: 1.1.1

  sharp@0.34.4:
    dependencies:
      '@img/colour': 1.0.0
      detect-libc: 2.1.2
      semver: 7.7.3
    optionalDependencies:
      '@img/sharp-darwin-arm64': 0.34.4
      '@img/sharp-darwin-x64': 0.34.4
      '@img/sharp-libvips-darwin-arm64': 1.2.3
      '@img/sharp-libvips-darwin-x64': 1.2.3
      '@img/sharp-libvips-linux-arm': 1.2.3
      '@img/sharp-libvips-linux-arm64': 1.2.3
      '@img/sharp-libvips-linux-ppc64': 1.2.3
      '@img/sharp-libvips-linux-s390x': 1.2.3
      '@img/sharp-libvips-linux-x64': 1.2.3
      '@img/sharp-libvips-linuxmusl-arm64': 1.2.3
      '@img/sharp-libvips-linuxmusl-x64': 1.2.3
      '@img/sharp-linux-arm': 0.34.4
      '@img/sharp-linux-arm64': 0.34.4
      '@img/sharp-linux-ppc64': 0.34.4
      '@img/sharp-linux-s390x': 0.34.4
      '@img/sharp-linux-x64': 0.34.4
      '@img/sharp-linuxmusl-arm64': 0.34.4
      '@img/sharp-linuxmusl-x64': 0.34.4
      '@img/sharp-wasm32': 0.34.4
      '@img/sharp-win32-arm64': 0.34.4
      '@img/sharp-win32-ia32': 0.34.4
      '@img/sharp-win32-x64': 0.34.4
    optional: true

  shebang-command@2.0.0:
    dependencies:
      shebang-regex: 3.0.0

  shebang-regex@3.0.0: {}

  side-channel-list@1.0.0:
    dependencies:
      es-errors: 1.3.0
      object-inspect: 1.13.4

  side-channel-map@1.0.1:
    dependencies:
      call-bound: 1.0.4
      es-errors: 1.3.0
      get-intrinsic: 1.3.0
      object-inspect: 1.13.4

  side-channel-weakmap@1.0.2:
    dependencies:
      call-bound: 1.0.4
      es-errors: 1.3.0
      get-intrinsic: 1.3.0
      object-inspect: 1.13.4
      side-channel-map: 1.0.1

  side-channel@1.1.0:
    dependencies:
      es-errors: 1.3.0
      object-inspect: 1.13.4
      side-channel-list: 1.0.0
      side-channel-map: 1.0.1
      side-channel-weakmap: 1.0.2

  source-map-js@1.2.1: {}

  stable-hash@0.0.5: {}

  stop-iteration-iterator@1.1.0:
    dependencies:
      es-errors: 1.3.0
      internal-slot: 1.1.0

  string.prototype.includes@2.0.1:
    dependencies:
      call-bind: 1.0.8
      define-properties: 1.2.1
      es-abstract: 1.24.0

  string.prototype.matchall@4.0.12:
    dependencies:
      call-bind: 1.0.8
      call-bound: 1.0.4
      define-properties: 1.2.1
      es-abstract: 1.24.0
      es-errors: 1.3.0
      es-object-atoms: 1.1.1
      get-intrinsic: 1.3.0
      gopd: 1.2.0
      has-symbols: 1.1.0
      internal-slot: 1.1.0
      regexp.prototype.flags: 1.5.4
      set-function-name: 2.0.2
      side-channel: 1.1.0

  string.prototype.repeat@1.0.0:
    dependencies:
      define-properties: 1.2.1
      es-abstract: 1.24.0

  string.prototype.trim@1.2.10:
    dependencies:
      call-bind: 1.0.8
      call-bound: 1.0.4
      define-data-property: 1.1.4
      define-properties: 1.2.1
      es-abstract: 1.24.0
      es-object-atoms: 1.1.1
      has-property-descriptors: 1.0.2

  string.prototype.trimend@1.0.9:
    dependencies:
      call-bind: 1.0.8
      call-bound: 1.0.4
      define-properties: 1.2.1
      es-object-atoms: 1.1.1

  string.prototype.trimstart@1.0.8:
    dependencies:
      call-bind: 1.0.8
      define-properties: 1.2.1
      es-object-atoms: 1.1.1

  strip-bom@3.0.0: {}

  strip-json-comments@3.1.1: {}

  styled-jsx@5.1.6(react@19.1.0):
    dependencies:
      client-only: 0.0.1
      react: 19.1.0

  supports-color@7.2.0:
    dependencies:
      has-flag: 4.0.0

  supports-preserve-symlinks-flag@1.0.0: {}

  tailwindcss@4.1.15: {}

  tapable@2.3.0: {}

  tinyglobby@0.2.15:
    dependencies:
      fdir: 6.5.0(picomatch@4.0.3)
      picomatch: 4.0.3

  to-regex-range@5.0.1:
    dependencies:
      is-number: 7.0.0

  ts-api-utils@2.1.0(typescript@5.9.3):
    dependencies:
      typescript: 5.9.3

  ts-debounce@4.0.0: {}

  tsconfig-paths@3.15.0:
    dependencies:
      '@types/json5': 0.0.29
      json5: 1.0.2
      minimist: 1.2.8
      strip-bom: 3.0.0

  tslib@2.8.1: {}

  type-check@0.4.0:
    dependencies:
      prelude-ls: 1.2.1

  type-fest@4.41.0: {}

  typed-array-buffer@1.0.3:
    dependencies:
      call-bound: 1.0.4
      es-errors: 1.3.0
      is-typed-array: 1.1.15

  typed-array-byte-length@1.0.3:
    dependencies:
      call-bind: 1.0.8
      for-each: 0.3.5
      gopd: 1.2.0
      has-proto: 1.2.0
      is-typed-array: 1.1.15

  typed-array-byte-offset@1.0.4:
    dependencies:
      available-typed-arrays: 1.0.7
      call-bind: 1.0.8
      for-each: 0.3.5
      gopd: 1.2.0
      has-proto: 1.2.0
      is-typed-array: 1.1.15
      reflect.getprototypeof: 1.0.10

  typed-array-length@1.0.7:
    dependencies:
      call-bind: 1.0.8
      for-each: 0.3.5
      gopd: 1.2.0
      is-typed-array: 1.1.15
      possible-typed-array-names: 1.1.0
      reflect.getprototypeof: 1.0.10

  typed-emitter@2.1.0:
    optionalDependencies:
      rxjs: 7.8.2

  typescript@5.9.3: {}

  unbox-primitive@1.1.0:
    dependencies:
      call-bound: 1.0.4
      has-bigints: 1.1.0
      has-symbols: 1.1.0
      which-boxed-primitive: 1.1.1

  undici-types@6.21.0: {}

  unrs-resolver@1.11.1:
    dependencies:
      napi-postinstall: 0.3.4
    optionalDependencies:
      '@unrs/resolver-binding-android-arm-eabi': 1.11.1
      '@unrs/resolver-binding-android-arm64': 1.11.1
      '@unrs/resolver-binding-darwin-arm64': 1.11.1
      '@unrs/resolver-binding-darwin-x64': 1.11.1
      '@unrs/resolver-binding-freebsd-x64': 1.11.1
      '@unrs/resolver-binding-linux-arm-gnueabihf': 1.11.1
      '@unrs/resolver-binding-linux-arm-musleabihf': 1.11.1
      '@unrs/resolver-binding-linux-arm64-gnu': 1.11.1
      '@unrs/resolver-binding-linux-arm64-musl': 1.11.1
      '@unrs/resolver-binding-linux-ppc64-gnu': 1.11.1
      '@unrs/resolver-binding-linux-riscv64-gnu': 1.11.1
      '@unrs/resolver-binding-linux-riscv64-musl': 1.11.1
      '@unrs/resolver-binding-linux-s390x-gnu': 1.11.1
      '@unrs/resolver-binding-linux-x64-gnu': 1.11.1
      '@unrs/resolver-binding-linux-x64-musl': 1.11.1
      '@unrs/resolver-binding-wasm32-wasi': 1.11.1
      '@unrs/resolver-binding-win32-arm64-msvc': 1.11.1
      '@unrs/resolver-binding-win32-ia32-msvc': 1.11.1
      '@unrs/resolver-binding-win32-x64-msvc': 1.11.1

  uri-js@4.4.1:
    dependencies:
      punycode: 2.3.1

  webrtc-adapter@9.0.3:
    dependencies:
      sdp: 3.2.1

  which-boxed-primitive@1.1.1:
    dependencies:
      is-bigint: 1.1.0
      is-boolean-object: 1.2.2
      is-number-object: 1.1.1
      is-string: 1.1.1
      is-symbol: 1.1.1

  which-builtin-type@1.2.1:
    dependencies:
      call-bound: 1.0.4
      function.prototype.name: 1.1.8
      has-tostringtag: 1.0.2
      is-async-function: 2.1.1
      is-date-object: 1.1.0
      is-finalizationregistry: 1.1.1
      is-generator-function: 1.1.2
      is-regex: 1.2.1
      is-weakref: 1.1.1
      isarray: 2.0.5
      which-boxed-primitive: 1.1.1
      which-collection: 1.0.2
      which-typed-array: 1.1.19

  which-collection@1.0.2:
    dependencies:
      is-map: 2.0.3
      is-set: 2.0.3
      is-weakmap: 2.0.2
      is-weakset: 2.0.4

  which-typed-array@1.1.19:
    dependencies:
      available-typed-arrays: 1.0.7
      call-bind: 1.0.8
      call-bound: 1.0.4
      for-each: 0.3.5
      get-proto: 1.0.1
      gopd: 1.2.0
      has-tostringtag: 1.0.2

  which@2.0.2:
    dependencies:
      isexe: 2.0.0

  word-wrap@1.2.5: {}

  yocto-queue@0.1.0: {}<|MERGE_RESOLUTION|>--- conflicted
+++ resolved
@@ -20,12 +20,9 @@
       livekit-client:
         specifier: ^2.15.12
         version: 2.15.12(@types/dom-mediacapture-record@1.0.22)
-<<<<<<< HEAD
       livekit-server-sdk:
         specifier: ^2.14.0
         version: 2.14.0
-=======
->>>>>>> 4ecbf657
       lucide-react:
         specifier: ^0.547.0
         version: 0.547.0(react@19.1.0)
